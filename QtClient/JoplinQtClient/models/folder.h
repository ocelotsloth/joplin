--- conflicted
+++ resolved
@@ -15,17 +15,11 @@
 
 	Folder();
 
-<<<<<<< HEAD
 	static int count(const QString& parentId);
-	static std::vector<std::unique_ptr<Folder>> all(const QString& parentId, const QString& orderBy = "title");
-	static std::vector<std::unique_ptr<Folder>> pathToFolders(const QString& path, bool isNotePath);
-=======
-	static int count();
 	static std::vector<std::unique_ptr<Folder>> all(const QString& orderBy = "title");
 	static std::vector<std::unique_ptr<Folder>> pathToFolders(const QString& path, bool returnLast, int& errorCode);
 	static QString pathBaseName(const QString& path);
 	static std::unique_ptr<Folder> root();
->>>>>>> d1977107
 
 	//Table table() const;
 	bool primaryKeyIsUuid() const;
