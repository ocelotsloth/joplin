{
  "name": "joplin",
  "description": "Joplin CLI Client",
  "license": "MIT",
  "author": "Laurent Cozic",
  "private": true,
  "scripts": {
    "test": "jest --config=jest.config.js --bail --forceExit",
    "test-one": "jest --verbose=false --config=jest.config.js --bail --forceExit",
    "test-ci": "jest --config=jest.config.js --forceExit",
    "build": "gulp build",
    "start": "gulp build -L && node \"build/main.js\" --stack-trace-enabled --log-level debug --env dev",
    "tsc": "node node_modules/typescript/bin/tsc --project tsconfig.json",
    "watch": "node node_modules/typescript/bin/tsc --watch --project tsconfig.json"
  },
  "bugs": {
    "url": "https://github.com/laurent22/joplin/issues"
  },
  "repository": {
    "type": "git",
    "url": "https://github.com/laurent22/joplin"
  },
  "copyright": {
    "title": "Joplin CLI",
    "years": [
      2016,
      2017,
      2018,
      2019,
      2020
    ],
    "owner": "Laurent Cozic"
  },
<<<<<<< HEAD
  "version": "1.7.0",
=======
  "version": "1.6.4",
>>>>>>> 33db9883
  "bin": {
    "joplin": "./main.js"
  },
  "engines": {
    "node": ">=10.0.0"
  },
  "dependencies": {
    "@joplin/lib": "1.0.18",
    "@joplin/renderer": "1.0.26",
    "aws-sdk": "^2.588.0",
    "chalk": "^4.1.0",
    "clean-html": "^1.5.0",
    "compare-version": "^0.1.2",
    "fs-extra": "^5.0.0",
    "html-entities": "^1.2.1",
    "image-type": "^3.0.0",
    "keytar": "^7.0.0",
    "md5": "^2.2.1",
    "open": "^7.0.4",
    "proper-lockfile": "^2.0.1",
    "read-chunk": "^2.1.0",
    "server-destroy": "^1.0.1",
    "sharp": "^0.26.2",
    "sprintf-js": "^1.1.2",
    "string-padding": "^1.0.2",
    "strip-ansi": "^4.0.0",
    "terminal-kit": "^1.30.0",
    "tkwidgets": "^0.5.26",
    "url-parse": "^1.4.7",
    "word-wrap": "^1.2.3",
    "yargs-parser": "^7.0.0"
  },
  "devDependencies": {
    "@joplin/tools": "^1.0.9",
    "@types/jest": "^26.0.15",
    "@types/node": "^14.14.6",
    "gulp": "^4.0.2",
    "jest": "^26.6.3",
    "temp": "^0.9.1",
    "typescript": "^4.0.5"
  }
}<|MERGE_RESOLUTION|>--- conflicted
+++ resolved
@@ -31,11 +31,7 @@
     ],
     "owner": "Laurent Cozic"
   },
-<<<<<<< HEAD
   "version": "1.7.0",
-=======
-  "version": "1.6.4",
->>>>>>> 33db9883
   "bin": {
     "joplin": "./main.js"
   },
