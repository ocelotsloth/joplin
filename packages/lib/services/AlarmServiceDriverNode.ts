import eventManager from '../eventManager';
import { Notification } from '../models/Alarm';
import shim from '../shim';
import Setting from '../models/Setting';

const notifier = require('node-notifier');
const bridge = require('electron').remote.require('./bridge').default;

interface Options {
	appName: string;
}

export default class AlarmServiceDriverNode {

	private appName_: string;
	private notifications_: any = {};
	private service_: any = null;

	constructor(options: Options) {
		// Note: appName is required to get the notification to work. It must be the same as the appId defined in package.json
		// https://github.com/mikaelbr/node-notifier/issues/144#issuecomment-319324058
		this.appName_ = options.appName;
	}

	setService(s: any) {
		this.service_ = s;
	}

	logger() {
		return this.service_.logger();
	}

	hasPersistentNotifications() {
		return false;
	}

	notificationIsSet(id: number) {
		return id in this.notifications_;
	}

	clearNotification(id: number) {
		if (!this.notificationIsSet(id)) return;
		shim.clearTimeout(this.notifications_[id].timeoutId);
		delete this.notifications_[id];
	}

<<<<<<< HEAD
	scheduleNotification(notification: Notification) {
=======
	private displayDefaultNotification(notification: Notification) {
		const o: any = {
			appID: this.appName_,
			title: notification.title,
			icon: `${bridge().electronApp().buildDir()}/icons/512x512.png`,
		};
		if ('body' in notification) o.message = notification.body;

		// Message is required on Windows 7 however we don't want to repeat the title so
		// make it an empty string.
		// https://github.com/laurent22/joplin/issues/2144
		if (!o.message) o.message = '-';

		this.logger().info('AlarmServiceDriverNode::scheduleNotification: Triggering notification (default):', o);

		notifier.notify(o, (error: any, response: any) => {
			this.logger().info('AlarmServiceDriverNode::scheduleNotification: node-notifier response:', error, response);
		});
	}

	private displayMacNotification(notification: Notification) {
		// On macOS, node-notifier is broken:
		//
		// https://github.com/mikaelbr/node-notifier/issues/352
		//
		// However we can use the native browser notification as described
		// there:
		//
		// https://www.electronjs.org/docs/tutorial/notifications
		//
		// In fact it's likely that we could use this on other platforms too
		try {
			const options: any = {
				body: notification.body ? notification.body : '-',
				onerror: (error: any) => {
					this.logger().error('AlarmServiceDriverNode::displayMacNotification', error);
				},
			};

			this.logger().info('AlarmServiceDriverNode::displayMacNotification: Triggering notification (macOS):', notification.title, options);

			new Notification(notification.title, options);
		} catch (error) {
			this.logger().error('AlarmServiceDriverNode::displayMacNotification', error);
		}
	}

	private async checkPermission() {
		if (shim.isMac() && shim.isElectron()) {
			this.logger().info(`AlarmServiceDriverNode::checkPermission: Permission in settings is "${Setting.value('notificationPermission')}"`);

			if (Setting.value('notificationPermission') !== '') return Setting.value('notificationPermission');

			// In theory `Notification.requestPermission()` should be used to
			// ask for permission but in practice this API is unreliable. In
			// particular, it returns "granted" immediately even when
			// notifications definitely aren't allowed (and creating a new
			// notification would fail).
			//
			// Because of that, our approach is to trigger a notification, which
			// should prompt macOS to ask for permission. Once this is done we
			// manually save the result in the settings. Of course it means that
			// if permission is changed afterwards, for example from the
			// notification center, we won't know it and notifications will
			// fail.
			//
			// All this means that for now this checkPermission function always
			// returns "granted" and the setting has only two values: "granted"
			// or "" (which means we need to do the check permission trick).
			//
			// The lack of "denied" value is acceptable in our context because
			// if a user doesn't want notifications, they can simply not set
			// alarms.

			new Notification('Checking permissions...', {
				body: 'Permission has been granted',
			});

			Setting.setValue('notificationPermission', 'granted');
		}

		return 'granted';
	}

	async scheduleNotification(notification: Notification) {
>>>>>>> 76c4d99b
		const now = Date.now();
		const interval = notification.date.getTime() - now;
		if (interval < 0) return;

		if (isNaN(interval)) {
			throw new Error(`Trying to create a notification from an invalid object: ${JSON.stringify(notification)}`);
		}

		const permission = await this.checkPermission();
		if (permission !== 'granted') {
			this.logger().info(`AlarmServiceDriverNode::scheduleNotification: Notification ${notification.id}: Cancelled because permission was not granted.`);
			return;
		}

		this.logger().info(`AlarmServiceDriverNode::scheduleNotification: Notification ${notification.id} with interval: ${interval}ms`);

		if (this.notifications_[notification.id]) shim.clearTimeout(this.notifications_[notification.id].timeoutId);

		let timeoutId = null;

		// Note: setTimeout will break for values larger than Number.MAX_VALUE - in which case the timer
		// will fire immediately. So instead, if the interval is greater than a set max, reschedule after
		// that max interval.
		// https://stackoverflow.com/questions/3468607/why-does-settimeout-break-for-large-millisecond-delay-values/3468699

		const maxInterval = 60 * 60 * 1000;
		if (interval >= maxInterval)  {
			this.logger().info(`AlarmServiceDriverNode::scheduleNotification: Notification interval is greater than ${maxInterval}ms - will reschedule in ${maxInterval}ms`);

			timeoutId = shim.setTimeout(() => {
				if (!this.notifications_[notification.id]) {
					this.logger().info(`AlarmServiceDriverNode::scheduleNotification: Notification ${notification.id} has been deleted - not rescheduling it`);
					return;
				}
				this.scheduleNotification(this.notifications_[notification.id]);
			}, maxInterval);
		} else {
			timeoutId = shim.setTimeout(() => {
				if (shim.isMac() && shim.isElectron()) {
					this.displayMacNotification(notification);
				} else {
					this.displayDefaultNotification(notification);
				}

				this.clearNotification(notification.id);

				eventManager.emit('noteAlarmTrigger', { noteId: notification.noteId });
			}, interval);
		}

		this.notifications_[notification.id] = Object.assign({}, notification);
		this.notifications_[notification.id].timeoutId = timeoutId;
	}
}<|MERGE_RESOLUTION|>--- conflicted
+++ resolved
@@ -44,9 +44,6 @@
 		delete this.notifications_[id];
 	}
 
-<<<<<<< HEAD
-	scheduleNotification(notification: Notification) {
-=======
 	private displayDefaultNotification(notification: Notification) {
 		const o: any = {
 			appID: this.appName_,
@@ -132,7 +129,6 @@
 	}
 
 	async scheduleNotification(notification: Notification) {
->>>>>>> 76c4d99b
 		const now = Date.now();
 		const interval = notification.date.getTime() - now;
 		if (interval < 0) return;
@@ -167,7 +163,7 @@
 					this.logger().info(`AlarmServiceDriverNode::scheduleNotification: Notification ${notification.id} has been deleted - not rescheduling it`);
 					return;
 				}
-				this.scheduleNotification(this.notifications_[notification.id]);
+				void this.scheduleNotification(this.notifications_[notification.id]);
 			}, maxInterval);
 		} else {
 			timeoutId = shim.setTimeout(() => {
