import Resource from './models/Resource';
import shim from './shim';
import Database, { SqlQuery } from './database';

const { promiseChain } = require('./promise-utils.js');
const { sprintf } = require('sprintf-js');

const structureSql = `
CREATE TABLE folders (
	id TEXT PRIMARY KEY,
	title TEXT NOT NULL DEFAULT "",
	created_time INT NOT NULL,
	updated_time INT NOT NULL
);

CREATE INDEX folders_title ON folders (title);
CREATE INDEX folders_updated_time ON folders (updated_time);

CREATE TABLE notes (
	id TEXT PRIMARY KEY,
	parent_id TEXT NOT NULL DEFAULT "",
	title TEXT NOT NULL DEFAULT "",
	body TEXT NOT NULL DEFAULT "",
	created_time INT NOT NULL,
	updated_time INT NOT NULL,
	is_conflict INT NOT NULL DEFAULT 0,
	latitude NUMERIC NOT NULL DEFAULT 0,
	longitude NUMERIC NOT NULL DEFAULT 0,
	altitude NUMERIC NOT NULL DEFAULT 0,
	author TEXT NOT NULL DEFAULT "",
	source_url TEXT NOT NULL DEFAULT "",
	is_todo INT NOT NULL DEFAULT 0,
	todo_due INT NOT NULL DEFAULT 0,
	todo_completed INT NOT NULL DEFAULT 0,
	source TEXT NOT NULL DEFAULT "",
	source_application TEXT NOT NULL DEFAULT "",
	application_data TEXT NOT NULL DEFAULT "",
	\`order\` INT NOT NULL DEFAULT 0
);

CREATE INDEX notes_title ON notes (title);
CREATE INDEX notes_updated_time ON notes (updated_time);
CREATE INDEX notes_is_conflict ON notes (is_conflict);
CREATE INDEX notes_is_todo ON notes (is_todo);
CREATE INDEX notes_order ON notes (\`order\`);

CREATE TABLE tags (
	id TEXT PRIMARY KEY,
	title TEXT NOT NULL DEFAULT "",
	created_time INT NOT NULL,
	updated_time INT NOT NULL
);

CREATE INDEX tags_title ON tags (title);
CREATE INDEX tags_updated_time ON tags (updated_time);

CREATE TABLE note_tags (
	id TEXT PRIMARY KEY,
	note_id TEXT NOT NULL,
	tag_id TEXT NOT NULL,
	created_time INT NOT NULL,
	updated_time INT NOT NULL
);

CREATE INDEX note_tags_note_id ON note_tags (note_id);
CREATE INDEX note_tags_tag_id ON note_tags (tag_id);
CREATE INDEX note_tags_updated_time ON note_tags (updated_time);

CREATE TABLE resources (
	id TEXT PRIMARY KEY,
	title TEXT NOT NULL DEFAULT "",
	mime TEXT NOT NULL,
	filename TEXT NOT NULL DEFAULT "",
	created_time INT NOT NULL,
	updated_time INT NOT NULL
);

CREATE INDEX resources_title ON resources (title);
CREATE INDEX resources_updated_time ON resources (updated_time);

CREATE TABLE settings (
	\`key\` TEXT PRIMARY KEY,
	\`value\` TEXT,
	\`type\` INT NOT NULL
);

CREATE TABLE table_fields (
	id INTEGER PRIMARY KEY,
	table_name TEXT NOT NULL,
	field_name TEXT NOT NULL,
	field_type INT NOT NULL,
	field_default TEXT
);

CREATE TABLE sync_items (
	id INTEGER PRIMARY KEY,
	sync_target INT NOT NULL,
	sync_time INT NOT NULL DEFAULT 0,
	item_type INT NOT NULL,
	item_id TEXT NOT NULL
);

CREATE INDEX sync_items_sync_time ON sync_items (sync_time);
CREATE INDEX sync_items_sync_target ON sync_items (sync_target);
CREATE INDEX sync_items_item_type ON sync_items (item_type);
CREATE INDEX sync_items_item_id ON sync_items (item_id);

CREATE TABLE deleted_items (
	id INTEGER PRIMARY KEY,
	item_type INT NOT NULL,
	item_id TEXT NOT NULL,
	deleted_time INT NOT NULL
);

CREATE TABLE version (
	version INT NOT NULL
);

INSERT INTO version (version) VALUES (1);
`;

interface TableField {
	name: string;
	type: number;
	default: any;
	description?: string;
}

export default class JoplinDatabase extends Database {

	public static TYPE_INT = 1;
	public static TYPE_TEXT = 2;
	public static TYPE_NUMERIC = 3;

	private initialized_ = false;
	private tableFields_: Record<string, TableField[]> = null;
	private version_: number = null;
	private tableFieldNames_: Record<string, string[]> = {};
	private tableDescriptions_: any;

	public constructor(driver: any) {
		super(driver);
	}

	public initialized() {
		return this.initialized_;
	}

	public async open(options: any) {
		await super.open(options);
		return this.initialize();
	}

	public tableFieldNames(tableName: string) {
		if (this.tableFieldNames_[tableName]) return this.tableFieldNames_[tableName].slice();

		const tf = this.tableFields(tableName);
		const output = [];
		for (let i = 0; i < tf.length; i++) {
			output.push(tf[i].name);
		}
		this.tableFieldNames_[tableName] = output;

		return output.slice();
	}

	public tableFields(tableName: string, options: any = null) {
		if (options === null) options = {};

		if (!this.tableFields_) throw new Error('Fields have not been loaded yet');
		if (!this.tableFields_[tableName]) throw new Error(`Unknown table: ${tableName}`);
		const output = this.tableFields_[tableName].slice();

		if (options.includeDescription) {
			for (let i = 0; i < output.length; i++) {
				output[i].description = this.fieldDescription(tableName, output[i].name);
			}
		}

		return output;
	}

	public async clearForTesting() {
		const tableNames = [
			'notes',
			'folders',
			'resources',
			'tags',
			'note_tags',
			// 'master_keys',
			'item_changes',
			'note_resources',
			// 'settings',
			'deleted_items',
			'sync_items',
			'notes_normalized',
			'revisions',
			'resources_to_download',
			'key_values',
		];

		const queries = [];
		for (const n of tableNames) {
			queries.push(`DELETE FROM ${n}`);
			queries.push(`DELETE FROM sqlite_sequence WHERE name="${n}"`); // Reset autoincremented IDs
		}

		queries.push('DELETE FROM settings WHERE key="sync.1.context"');
		queries.push('DELETE FROM settings WHERE key="sync.2.context"');
		queries.push('DELETE FROM settings WHERE key="sync.3.context"');
		queries.push('DELETE FROM settings WHERE key="sync.4.context"');
		queries.push('DELETE FROM settings WHERE key="sync.5.context"');
		queries.push('DELETE FROM settings WHERE key="sync.6.context"');
		queries.push('DELETE FROM settings WHERE key="sync.7.context"');

		queries.push('DELETE FROM settings WHERE key="revisionService.lastProcessedChangeId"');
		queries.push('DELETE FROM settings WHERE key="resourceService.lastProcessedChangeId"');
		queries.push('DELETE FROM settings WHERE key="searchEngine.lastProcessedChangeId"');

		await this.transactionExecBatch(queries);
	}

	public createDefaultRow(tableName: string) {
		const row: any = {};
		const fields = this.tableFields(tableName);
		for (let i = 0; i < fields.length; i++) {
			const f = fields[i];
			row[f.name] = Database.formatValue(f.type, f.default);
		}
		return row;
	}

	public fieldByName(tableName: string, fieldName: string) {
		const fields = this.tableFields(tableName);
		for (const field of fields) {
			if (field.name === fieldName) return field;
		}
		throw new Error(`No such field: ${tableName}: ${fieldName}`);
	}

	public fieldDefaultValue(tableName: string, fieldName: string) {
		return this.fieldByName(tableName, fieldName).default;
	}

	public fieldDescription(tableName: string, fieldName: string) {
		const sp = sprintf;

		if (!this.tableDescriptions_) {
			this.tableDescriptions_ = {
				notes: {
					parent_id: sp('ID of the notebook that contains this note. Change this ID to move the note to a different notebook.'),
					body: sp('The note body, in Markdown. May also contain HTML.'),
					is_conflict: sp('Tells whether the note is a conflict or not.'),
					is_todo: sp('Tells whether this note is a todo or not.'),
					todo_due: sp('When the todo is due. An alarm will be triggered on that date.'),
					todo_completed: sp('Tells whether todo is completed or not. This is a timestamp in milliseconds.'),
					source_url: sp('The full URL where the note comes from.'),
				},
				folders: {},
				resources: {},
				tags: {},
			};

			const baseItems = ['notes', 'folders', 'tags', 'resources'];

			for (let i = 0; i < baseItems.length; i++) {
				const n = baseItems[i];
				const singular = n.substr(0, n.length - 1);
				this.tableDescriptions_[n].title = sp('The %s title.', singular);
				this.tableDescriptions_[n].created_time = sp('When the %s was created.', singular);
				this.tableDescriptions_[n].updated_time = sp('When the %s was last updated.', singular);
				this.tableDescriptions_[n].user_created_time = sp('When the %s was created. It may differ from created_time as it can be manually set by the user.', singular);
				this.tableDescriptions_[n].user_updated_time = sp('When the %s was last updated. It may differ from updated_time as it can be manually set by the user.', singular);
			}
		}

		const d = this.tableDescriptions_[tableName];
		return d && d[fieldName] ? d[fieldName] : '';
	}

	public refreshTableFields(newVersion: number) {
		this.logger().info('Initializing tables...');
		const queries: SqlQuery[] = [];
		queries.push(this.wrapQuery('DELETE FROM table_fields'));

		return this.selectAll('SELECT name FROM sqlite_master WHERE type="table"')
			.then(tableRows => {
				const chain = [];
				for (let i = 0; i < tableRows.length; i++) {
					const tableName = tableRows[i].name;
					if (tableName == 'android_metadata') continue;
					if (tableName == 'table_fields') continue;
					if (tableName == 'sqlite_sequence') continue;
					if (tableName.indexOf('notes_fts') === 0) continue;
					if (tableName == 'notes_spellfix') continue;
					if (tableName == 'search_aux') continue;
					chain.push(() => {
						return this.selectAll(`PRAGMA table_info("${tableName}")`).then(pragmas => {
							for (let i = 0; i < pragmas.length; i++) {
								const item = pragmas[i];
								// In SQLite, if the default value is a string it has double quotes around it, so remove them here
								let defaultValue = item.dflt_value;
								if (typeof defaultValue == 'string' && defaultValue.length >= 2 && defaultValue[0] == '"' && defaultValue[defaultValue.length - 1] == '"') {
									defaultValue = defaultValue.substr(1, defaultValue.length - 2);
								}
								const q = Database.insertQuery('table_fields', {
									table_name: tableName,
									field_name: item.name,
									field_type: Database.enumId('fieldType', item.type),
									field_default: defaultValue,
								});
								queries.push(q);
							}
						});
					});
				}

				return promiseChain(chain);
			})
			.then(() => {
				queries.push({ sql: 'UPDATE version SET table_fields_version = ?', params: [newVersion] });
				return this.transactionExecBatch(queries);
			});
	}

	public addMigrationFile(num: number) {
		const timestamp = Date.now();
		return { sql: 'INSERT INTO migrations (number, created_time, updated_time) VALUES (?, ?, ?)', params: [num, timestamp, timestamp] };
	}

	public async upgradeDatabase(fromVersion: number) {
		// INSTRUCTIONS TO UPGRADE THE DATABASE:
		//
		// 1. Add the new version number to the existingDatabaseVersions array
		// 2. Add the upgrade logic to the "switch (targetVersion)" statement below

		// IMPORTANT:
		//
		// Whenever adding a new database property, some additional logic might be needed
		// in the synchronizer to handle this property. For example, when adding a property
		// that should have a default value, existing remote items will not have this
		// default value and thus might cause problems. In that case, the default value
		// must be set in the synchronizer too.

		// Note: v16 and v17 don't do anything. They were used to debug an issue.
		const existingDatabaseVersions = [0, 1, 2, 3, 4, 5, 6, 7, 8, 9, 10, 11, 12, 13, 14, 15, 16, 17, 18, 19, 20, 21, 22, 23, 24, 25, 26, 27, 28, 29, 30, 31, 32, 33, 34, 35];

		let currentVersionIndex = existingDatabaseVersions.indexOf(fromVersion);

		// currentVersionIndex < 0 if for the case where an old version of Joplin used with a newer
		// version of the database, so that migration is not run in this case.
		if (currentVersionIndex < 0) {
			throw new Error(
				'Unknown profile version. Most likely this is an old version of Joplin, while the profile was created by a newer version. Please upgrade Joplin at https://joplinapp.org and try again.\n'
				+ `Joplin version: ${shim.appVersion()}\n`
				+ `Profile version: ${fromVersion}\n`
				+ `Expected version: ${existingDatabaseVersions[existingDatabaseVersions.length - 1]}`);
		}

		this.logger().info(`Upgrading database from version ${fromVersion}`);

		if (currentVersionIndex == existingDatabaseVersions.length - 1) return fromVersion;

		let latestVersion = fromVersion;

		while (currentVersionIndex < existingDatabaseVersions.length - 1) {
			const targetVersion = existingDatabaseVersions[currentVersionIndex + 1];
			this.logger().info(`Converting database to version ${targetVersion}`);

			let queries: any[] = [];

			if (targetVersion == 1) {
				queries = this.wrapQueries(this.sqlStringToLines(structureSql));
			}

			if (targetVersion == 2) {
				const newTableSql = `
					CREATE TABLE deleted_items (
						id INTEGER PRIMARY KEY,
						item_type INT NOT NULL,
						item_id TEXT NOT NULL,
						deleted_time INT NOT NULL,
						sync_target INT NOT NULL
					);
				`;

				queries.push({ sql: 'DROP TABLE deleted_items' });
				queries.push({ sql: this.sqlStringToLines(newTableSql)[0] });
				queries.push({ sql: 'CREATE INDEX deleted_items_sync_target ON deleted_items (sync_target)' });
			}

			if (targetVersion == 3) {
				queries = this.alterColumnQueries('settings', { key: 'TEXT PRIMARY KEY', value: 'TEXT' });
			}

			if (targetVersion == 4) {
				queries.push('INSERT INTO settings (`key`, `value`) VALUES (\'sync.3.context\', (SELECT `value` FROM settings WHERE `key` = \'sync.context\'))');
				queries.push('DELETE FROM settings WHERE `key` = "sync.context"');
			}

			if (targetVersion == 5) {
				const tableNames = ['notes', 'folders', 'tags', 'note_tags', 'resources'];
				for (let i = 0; i < tableNames.length; i++) {
					const n = tableNames[i];
					queries.push(`ALTER TABLE ${n} ADD COLUMN user_created_time INT NOT NULL DEFAULT 0`);
					queries.push(`ALTER TABLE ${n} ADD COLUMN user_updated_time INT NOT NULL DEFAULT 0`);
					queries.push(`UPDATE ${n} SET user_created_time = created_time`);
					queries.push(`UPDATE ${n} SET user_updated_time = updated_time`);
					queries.push(`CREATE INDEX ${n}_user_updated_time ON ${n} (user_updated_time)`);
				}
			}

			if (targetVersion == 6) {
				queries.push('CREATE TABLE alarms (id INTEGER PRIMARY KEY AUTOINCREMENT, note_id TEXT NOT NULL, trigger_time INT NOT NULL)');
				queries.push('CREATE INDEX alarm_note_id ON alarms (note_id)');
			}

			if (targetVersion == 7) {
				queries.push('ALTER TABLE resources ADD COLUMN file_extension TEXT NOT NULL DEFAULT ""');
			}

			if (targetVersion == 8) {
				queries.push('ALTER TABLE sync_items ADD COLUMN sync_disabled INT NOT NULL DEFAULT "0"');
				queries.push('ALTER TABLE sync_items ADD COLUMN sync_disabled_reason TEXT NOT NULL DEFAULT ""');
			}

			if (targetVersion == 9) {
				const newTableSql = `
					CREATE TABLE master_keys (
						id TEXT PRIMARY KEY,
						created_time INT NOT NULL,
						updated_time INT NOT NULL,
						source_application TEXT NOT NULL,
						encryption_method INT NOT NULL,
						checksum TEXT NOT NULL,
						content TEXT NOT NULL
					);
				`;
				queries.push(this.sqlStringToLines(newTableSql)[0]);
				const tableNames = ['notes', 'folders', 'tags', 'note_tags', 'resources'];
				for (let i = 0; i < tableNames.length; i++) {
					const n = tableNames[i];
					queries.push(`ALTER TABLE ${n} ADD COLUMN encryption_cipher_text TEXT NOT NULL DEFAULT ""`);
					queries.push(`ALTER TABLE ${n} ADD COLUMN encryption_applied INT NOT NULL DEFAULT 0`);
					queries.push(`CREATE INDEX ${n}_encryption_applied ON ${n} (encryption_applied)`);
				}

				queries.push('ALTER TABLE sync_items ADD COLUMN force_sync INT NOT NULL DEFAULT 0');
				queries.push('ALTER TABLE resources ADD COLUMN encryption_blob_encrypted INT NOT NULL DEFAULT 0');
			}

			const upgradeVersion10 = () => {
				const itemChangesTable = `
					CREATE TABLE item_changes (
						id INTEGER PRIMARY KEY AUTOINCREMENT,
						item_type INT NOT NULL,
						item_id TEXT NOT NULL,
						type INT NOT NULL,
						created_time INT NOT NULL
					);
				`;

				const noteResourcesTable = `
					CREATE TABLE note_resources (
						id INTEGER PRIMARY KEY,
						note_id TEXT NOT NULL,
						resource_id TEXT NOT NULL,
						is_associated INT NOT NULL,
						last_seen_time INT NOT NULL
					);
				`;

				queries.push(this.sqlStringToLines(itemChangesTable)[0]);
				queries.push('CREATE INDEX item_changes_item_id ON item_changes (item_id)');
				queries.push('CREATE INDEX item_changes_created_time ON item_changes (created_time)');
				queries.push('CREATE INDEX item_changes_item_type ON item_changes (item_type)');

				queries.push(this.sqlStringToLines(noteResourcesTable)[0]);
				queries.push('CREATE INDEX note_resources_note_id ON note_resources (note_id)');
				queries.push('CREATE INDEX note_resources_resource_id ON note_resources (resource_id)');

				queries.push({ sql: 'INSERT INTO item_changes (item_type, item_id, type, created_time) SELECT 1, id, 1, ? FROM notes', params: [Date.now()] });
			};

			if (targetVersion == 10) {
				upgradeVersion10();
			}

			if (targetVersion == 11) {
				// This trick was needed because Electron Builder incorrectly released a dev branch containing v10 as it was
				// still being developed, and the db schema was not final at that time. So this v11 was created to
				// make sure any invalid db schema that was accidentally created was deleted and recreated.
				queries.push('DROP TABLE item_changes');
				queries.push('DROP TABLE note_resources');
				upgradeVersion10();
			}

			if (targetVersion == 12) {
				queries.push('ALTER TABLE folders ADD COLUMN parent_id TEXT NOT NULL DEFAULT ""');
			}

			if (targetVersion == 13) {
				queries.push('ALTER TABLE resources ADD COLUMN fetch_status INT NOT NULL DEFAULT "2"');
				queries.push('ALTER TABLE resources ADD COLUMN fetch_error TEXT NOT NULL DEFAULT ""');
				queries.push({ sql: 'UPDATE resources SET fetch_status = ?', params: [Resource.FETCH_STATUS_DONE] });
			}

			if (targetVersion == 14) {
				const resourceLocalStates = `
					CREATE TABLE resource_local_states (
						id INTEGER PRIMARY KEY,
						resource_id TEXT NOT NULL,
						fetch_status INT NOT NULL DEFAULT "2",
						fetch_error TEXT NOT NULL DEFAULT ""
					);
				`;

				queries.push(this.sqlStringToLines(resourceLocalStates)[0]);

				queries.push('INSERT INTO resource_local_states SELECT null, id, fetch_status, fetch_error FROM resources');

				queries.push('CREATE INDEX resource_local_states_resource_id ON resource_local_states (resource_id)');
				queries.push('CREATE INDEX resource_local_states_resource_fetch_status ON resource_local_states (fetch_status)');

				queries = queries.concat(
					this.alterColumnQueries('resources', {
						id: 'TEXT PRIMARY KEY',
						title: 'TEXT NOT NULL DEFAULT ""',
						mime: 'TEXT NOT NULL',
						filename: 'TEXT NOT NULL DEFAULT ""',
						created_time: 'INT NOT NULL',
						updated_time: 'INT NOT NULL',
						user_created_time: 'INT NOT NULL DEFAULT 0',
						user_updated_time: 'INT NOT NULL DEFAULT 0',
						file_extension: 'TEXT NOT NULL DEFAULT ""',
						encryption_cipher_text: 'TEXT NOT NULL DEFAULT ""',
						encryption_applied: 'INT NOT NULL DEFAULT 0',
						encryption_blob_encrypted: 'INT NOT NULL DEFAULT 0',
					})
				);
			}

			if (targetVersion == 15) {
				queries.push('CREATE VIRTUAL TABLE notes_fts USING fts4(content="notes", notindexed="id", id, title, body)');
				queries.push('INSERT INTO notes_fts(docid, id, title, body) SELECT rowid, id, title, body FROM notes WHERE is_conflict = 0 AND encryption_applied = 0');

				// Keep the content tables (notes) and the FTS table (notes_fts) in sync.
				// More info at https://www.sqlite.org/fts3.html#_external_content_fts4_tables_
				queries.push(`
					CREATE TRIGGER notes_fts_before_update BEFORE UPDATE ON notes BEGIN
						DELETE FROM notes_fts WHERE docid=old.rowid;
					END;`);
				queries.push(`
					CREATE TRIGGER notes_fts_before_delete BEFORE DELETE ON notes BEGIN
						DELETE FROM notes_fts WHERE docid=old.rowid;
					END;`);
				queries.push(`
					CREATE TRIGGER notes_after_update AFTER UPDATE ON notes BEGIN
						INSERT INTO notes_fts(docid, id, title, body) SELECT rowid, id, title, body FROM notes WHERE is_conflict = 0 AND encryption_applied = 0 AND new.rowid = notes.rowid;
					END;`);
				queries.push(`
					CREATE TRIGGER notes_after_insert AFTER INSERT ON notes BEGIN
						INSERT INTO notes_fts(docid, id, title, body) SELECT rowid, id, title, body FROM notes WHERE is_conflict = 0 AND encryption_applied = 0 AND new.rowid = notes.rowid;
					END;`);
			}

			if (targetVersion == 18) {
				const notesNormalized = `
					CREATE TABLE notes_normalized (
						id TEXT NOT NULL,
						title TEXT NOT NULL DEFAULT "",
						body TEXT NOT NULL DEFAULT "" 
					);
				`;

				queries.push(this.sqlStringToLines(notesNormalized)[0]);

				queries.push('CREATE INDEX notes_normalized_id ON notes_normalized (id)');

				queries.push('DROP TRIGGER IF EXISTS notes_fts_before_update');
				queries.push('DROP TRIGGER IF EXISTS notes_fts_before_delete');
				queries.push('DROP TRIGGER IF EXISTS notes_after_update');
				queries.push('DROP TRIGGER IF EXISTS notes_after_insert');
				queries.push('DROP TABLE IF EXISTS notes_fts');

				queries.push('CREATE VIRTUAL TABLE notes_fts USING fts4(content="notes_normalized", notindexed="id", id, title, body)');

				// Keep the content tables (notes) and the FTS table (notes_fts) in sync.
				// More info at https://www.sqlite.org/fts3.html#_external_content_fts4_tables_
				queries.push(`
					CREATE TRIGGER notes_fts_before_update BEFORE UPDATE ON notes_normalized BEGIN
						DELETE FROM notes_fts WHERE docid=old.rowid;
					END;`);
				queries.push(`
					CREATE TRIGGER notes_fts_before_delete BEFORE DELETE ON notes_normalized BEGIN
						DELETE FROM notes_fts WHERE docid=old.rowid;
					END;`);
				queries.push(`
					CREATE TRIGGER notes_after_update AFTER UPDATE ON notes_normalized BEGIN
						INSERT INTO notes_fts(docid, id, title, body) SELECT rowid, id, title, body FROM notes_normalized WHERE new.rowid = notes_normalized.rowid;
					END;`);
				queries.push(`
					CREATE TRIGGER notes_after_insert AFTER INSERT ON notes_normalized BEGIN
						INSERT INTO notes_fts(docid, id, title, body) SELECT rowid, id, title, body FROM notes_normalized WHERE new.rowid = notes_normalized.rowid;
					END;`);
			}

			if (targetVersion == 19) {
				const newTableSql = `
					CREATE TABLE revisions (
						id TEXT PRIMARY KEY,
						parent_id TEXT NOT NULL DEFAULT "",
						item_type INT NOT NULL,
						item_id TEXT NOT NULL,
						item_updated_time INT NOT NULL,
						title_diff TEXT NOT NULL DEFAULT "",
						body_diff TEXT NOT NULL DEFAULT "",
						metadata_diff TEXT NOT NULL DEFAULT "",
						encryption_cipher_text TEXT NOT NULL DEFAULT "",
						encryption_applied INT NOT NULL DEFAULT 0,
						updated_time INT NOT NULL,
						created_time INT NOT NULL
					);
				`;
				queries.push(this.sqlStringToLines(newTableSql)[0]);

				queries.push('CREATE INDEX revisions_parent_id ON revisions (parent_id)');
				queries.push('CREATE INDEX revisions_item_type ON revisions (item_type)');
				queries.push('CREATE INDEX revisions_item_id ON revisions (item_id)');
				queries.push('CREATE INDEX revisions_item_updated_time ON revisions (item_updated_time)');
				queries.push('CREATE INDEX revisions_updated_time ON revisions (updated_time)');

				queries.push('ALTER TABLE item_changes ADD COLUMN source INT NOT NULL DEFAULT 1');
				queries.push('ALTER TABLE item_changes ADD COLUMN before_change_item TEXT NOT NULL DEFAULT ""');
			}

			if (targetVersion == 20) {
				const newTableSql = `
					CREATE TABLE migrations (
						id INTEGER PRIMARY KEY,
						number INTEGER NOT NULL,
						updated_time INT NOT NULL,
						created_time INT NOT NULL
					);
				`;
				queries.push(this.sqlStringToLines(newTableSql)[0]);

				queries.push('ALTER TABLE resources ADD COLUMN `size` INT NOT NULL DEFAULT -1');
				queries.push(this.addMigrationFile(20));
			}

			if (targetVersion == 21) {
				queries.push('ALTER TABLE sync_items ADD COLUMN item_location INT NOT NULL DEFAULT 1');
			}

			if (targetVersion == 22) {
				const newTableSql = `
					CREATE TABLE resources_to_download (
						id INTEGER PRIMARY KEY,
						resource_id TEXT NOT NULL,
						updated_time INT NOT NULL,
						created_time INT NOT NULL
					);
				`;
				queries.push(this.sqlStringToLines(newTableSql)[0]);

				queries.push('CREATE INDEX resources_to_download_resource_id ON resources_to_download (resource_id)');
				queries.push('CREATE INDEX resources_to_download_updated_time ON resources_to_download (updated_time)');
			}

			if (targetVersion == 23) {
				const newTableSql = `
					CREATE TABLE key_values (
						id INTEGER PRIMARY KEY,
						\`key\` TEXT NOT NULL,
						\`value\` TEXT NOT NULL,
						\`type\` INT NOT NULL,
						updated_time INT NOT NULL
					);
				`;
				queries.push(this.sqlStringToLines(newTableSql)[0]);

				queries.push('CREATE UNIQUE INDEX key_values_key ON key_values (key)');
			}

			if (targetVersion == 24) {
				queries.push('ALTER TABLE notes ADD COLUMN `markup_language` INT NOT NULL DEFAULT 1'); // 1: Markdown, 2: HTML
			}

			if (targetVersion == 25) {
				queries.push(`CREATE VIEW tags_with_note_count AS 
						SELECT tags.id as id, tags.title as title, tags.created_time as created_time, tags.updated_time as updated_time, COUNT(notes.id) as note_count 
						FROM tags 
							LEFT JOIN note_tags nt on nt.tag_id = tags.id 
							LEFT JOIN notes on notes.id = nt.note_id 
						WHERE notes.id IS NOT NULL 
						GROUP BY tags.id`);
			}

			if (targetVersion == 26) {
				const tableNames = ['notes', 'folders', 'tags', 'note_tags', 'resources'];
				for (let i = 0; i < tableNames.length; i++) {
					const n = tableNames[i];
					queries.push(`ALTER TABLE ${n} ADD COLUMN is_shared INT NOT NULL DEFAULT 0`);
				}
			}

			if (targetVersion == 27) {
				queries.push(this.addMigrationFile(27));
			}

			if (targetVersion == 28) {
				queries.push('CREATE INDEX resources_size ON resources(size)');
			}

			if (targetVersion == 29) {
				queries.push('ALTER TABLE version ADD COLUMN table_fields_version INT NOT NULL DEFAULT 0');
			}

			if (targetVersion == 30) {
				// Change the type of the "order" field from INT to NUMERIC
				// Making it a float provides a much bigger range when inserting notes.
				// For example, with an INT, inserting a note C between note A with order 1000 and
				// note B with order 1001 wouldn't be possible without changing the order
				// value of note A or B. But with a float, we can set the order of note C to 1000.5
				queries = queries.concat(
					this.alterColumnQueries('notes', {
						id: 'TEXT PRIMARY KEY',
						parent_id: 'TEXT NOT NULL DEFAULT ""',
						title: 'TEXT NOT NULL DEFAULT ""',
						body: 'TEXT NOT NULL DEFAULT ""',
						created_time: 'INT NOT NULL',
						updated_time: 'INT NOT NULL',
						is_conflict: 'INT NOT NULL DEFAULT 0',
						latitude: 'NUMERIC NOT NULL DEFAULT 0',
						longitude: 'NUMERIC NOT NULL DEFAULT 0',
						altitude: 'NUMERIC NOT NULL DEFAULT 0',
						author: 'TEXT NOT NULL DEFAULT ""',
						source_url: 'TEXT NOT NULL DEFAULT ""',
						is_todo: 'INT NOT NULL DEFAULT 0',
						todo_due: 'INT NOT NULL DEFAULT 0',
						todo_completed: 'INT NOT NULL DEFAULT 0',
						source: 'TEXT NOT NULL DEFAULT ""',
						source_application: 'TEXT NOT NULL DEFAULT ""',
						application_data: 'TEXT NOT NULL DEFAULT ""',
						order: 'NUMERIC NOT NULL DEFAULT 0', // that's the change!
						user_created_time: 'INT NOT NULL DEFAULT 0',
						user_updated_time: 'INT NOT NULL DEFAULT 0',
						encryption_cipher_text: 'TEXT NOT NULL DEFAULT ""',
						encryption_applied: 'INT NOT NULL DEFAULT 0',
						markup_language: 'INT NOT NULL DEFAULT 1',
						is_shared: 'INT NOT NULL DEFAULT 0',
					})
				);
			}

			if (targetVersion == 31) {
				// This empty version is due to the revert of the hierarchical tag feature
				// We need to keep the version for the users who have upgraded using
				// the pre-release
				queries.push('ALTER TABLE tags ADD COLUMN parent_id TEXT NOT NULL DEFAULT ""');
				// Drop the tag note count view, instead compute note count on the fly
				// queries.push('DROP VIEW tags_with_note_count');
				// queries.push(this.addMigrationFile(31));
			}

			if (targetVersion == 32) {
				// This is the same as version 25 - this is to complete the
				// revert of the hierarchical tag feature.
				queries.push(`CREATE VIEW IF NOT EXISTS tags_with_note_count AS 
						SELECT tags.id as id, tags.title as title, tags.created_time as created_time, tags.updated_time as updated_time, COUNT(notes.id) as note_count 
						FROM tags 
							LEFT JOIN note_tags nt on nt.tag_id = tags.id 
							LEFT JOIN notes on notes.id = nt.note_id 
						WHERE notes.id IS NOT NULL 
						GROUP BY tags.id`);
			}

			if (targetVersion == 33) {
				queries.push('DROP TRIGGER notes_fts_before_update');
				queries.push('DROP TRIGGER notes_fts_before_delete');
				queries.push('DROP TRIGGER notes_after_update');
				queries.push('DROP TRIGGER notes_after_insert');

				queries.push('DROP INDEX notes_normalized_id');
				queries.push('DROP TABLE notes_normalized');
				queries.push('DROP TABLE notes_fts');


				const notesNormalized = `
					CREATE TABLE notes_normalized (
						id TEXT NOT NULL,
						title TEXT NOT NULL DEFAULT "",
						body TEXT NOT NULL DEFAULT "",
						user_created_time INT NOT NULL DEFAULT 0,
						user_updated_time INT NOT NULL DEFAULT 0,
						is_todo INT NOT NULL DEFAULT 0,
						todo_completed INT NOT NULL DEFAULT 0,
						parent_id TEXT NOT NULL DEFAULT "",
						latitude NUMERIC NOT NULL DEFAULT 0,
						longitude NUMERIC NOT NULL DEFAULT 0,
						altitude NUMERIC NOT NULL DEFAULT 0,
						source_url TEXT NOT NULL DEFAULT ""
					);
				`;

				queries.push(this.sqlStringToLines(notesNormalized)[0]);

				queries.push('CREATE INDEX notes_normalized_id ON notes_normalized (id)');

				queries.push('CREATE INDEX notes_normalized_user_created_time ON notes_normalized (user_created_time)');
				queries.push('CREATE INDEX notes_normalized_user_updated_time ON notes_normalized (user_updated_time)');
				queries.push('CREATE INDEX notes_normalized_is_todo ON notes_normalized (is_todo)');
				queries.push('CREATE INDEX notes_normalized_todo_completed ON notes_normalized (todo_completed)');
				queries.push('CREATE INDEX notes_normalized_parent_id ON notes_normalized (parent_id)');
				queries.push('CREATE INDEX notes_normalized_latitude ON notes_normalized (latitude)');
				queries.push('CREATE INDEX notes_normalized_longitude ON notes_normalized (longitude)');
				queries.push('CREATE INDEX notes_normalized_altitude ON notes_normalized (altitude)');
				queries.push('CREATE INDEX notes_normalized_source_url ON notes_normalized (source_url)');

				const tableFields = 'id, title, body, user_created_time, user_updated_time, is_todo, todo_completed, parent_id, latitude, longitude, altitude, source_url';


				const newVirtualTableSql = `
					CREATE VIRTUAL TABLE notes_fts USING fts4(
						content="notes_normalized",
						notindexed="id",
						notindexed="user_created_time",
						notindexed="user_updated_time",
						notindexed="is_todo",
						notindexed="todo_completed",
						notindexed="parent_id",
						notindexed="latitude",
						notindexed="longitude",
						notindexed="altitude",
						notindexed="source_url",
						${tableFields}
					);`
				;

				queries.push(this.sqlStringToLines(newVirtualTableSql)[0]);

				queries.push(`
					CREATE TRIGGER notes_fts_before_update BEFORE UPDATE ON notes_normalized BEGIN
						DELETE FROM notes_fts WHERE docid=old.rowid;
					END;`);
				queries.push(`
					CREATE TRIGGER notes_fts_before_delete BEFORE DELETE ON notes_normalized BEGIN
						DELETE FROM notes_fts WHERE docid=old.rowid;
					END;`);
				queries.push(`
					CREATE TRIGGER notes_after_update AFTER UPDATE ON notes_normalized BEGIN
						INSERT INTO notes_fts(docid, ${tableFields}) SELECT rowid, ${tableFields} FROM notes_normalized WHERE new.rowid = notes_normalized.rowid;
					END;`);
				queries.push(`
					CREATE TRIGGER notes_after_insert AFTER INSERT ON notes_normalized BEGIN
						INSERT INTO notes_fts(docid, ${tableFields}) SELECT rowid, ${tableFields} FROM notes_normalized WHERE new.rowid = notes_normalized.rowid;
					END;`);
				queries.push(this.addMigrationFile(33));
			}

			if (targetVersion == 34) {
				queries.push('CREATE VIRTUAL TABLE search_aux USING fts4aux(notes_fts)');
				queries.push('CREATE VIRTUAL TABLE notes_spellfix USING spellfix1');
			}

			if (targetVersion == 35) {
<<<<<<< HEAD
				queries.push('ALTER TABLE folders ADD COLUMN is_linked_folder INT NOT NULL DEFAULT "0"');
				queries.push('ALTER TABLE folders ADD COLUMN source_folder_owner_id TEXT NOT NULL DEFAULT ""');
=======
				queries.push('ALTER TABLE notes_normalized ADD COLUMN todo_due INT NOT NULL DEFAULT 0');
				queries.push('CREATE INDEX notes_normalized_todo_due ON notes_normalized (todo_due)');
				queries.push(this.addMigrationFile(35));
>>>>>>> eef86d61
			}

			const updateVersionQuery = { sql: 'UPDATE version SET version = ?', params: [targetVersion] };

			queries.push(updateVersionQuery);

			try {
				await this.transactionExecBatch(queries);
			} catch (error) {
				// In some cases listed below, when the upgrade fail it is acceptable (a fallback will be used)
				// and in those cases, even though it fails, we still want to set the version number so that the
				// migration is not repeated on next upgrade.
				let saveVersionAgain = false;

				if (targetVersion === 15 || targetVersion === 18 || targetVersion === 33) {
					this.logger().warn('Could not upgrade to database v15 or v18 or v33 - FTS feature will not be used', error);
					saveVersionAgain = true;
				} else if (targetVersion === 34) {
					// if (!shim.isTestingEnv()) this.logger().warn('Could not upgrade to database v34 - fuzzy search will not be used', error);
					saveVersionAgain = true;
				} else {
					throw error;
				}

				if (saveVersionAgain) {
					this.logger().info('Migration failed with fallback and will not be repeated - saving version number');
					await this.transactionExecBatch([updateVersionQuery]);
				}
			}

			latestVersion = targetVersion;

			currentVersionIndex++;
		}

		return latestVersion;
	}

	public async ftsEnabled() {
		try {
			await this.selectOne('SELECT count(*) FROM notes_fts');
		} catch (error) {
			this.logger().warn('FTS check failed', error);
			return false;
		}

		this.logger().info('FTS check succeeded');

		return true;
	}

	public async fuzzySearchEnabled() {
		try {
			await this.selectOne('SELECT count(*) FROM notes_spellfix');
		} catch (error) {
			this.logger().warn('Fuzzy search check failed', error);
			return false;
		}
		this.logger().info('Fuzzy search check succeeded');
		return true;
	}

	public version() {
		return this.version_;
	}

	public async initialize() {
		this.logger().info('Checking for database schema update...');

		let versionRow = null;
		try {
			// Will throw if the database has not been created yet, but this is handled below
			versionRow = await this.selectOne('SELECT * FROM version LIMIT 1');
		} catch (error) {
			if (error.message && error.message.indexOf('no such table: version') >= 0) {
				// Ignore
			} else {
				this.logger().info(error);
			}
		}

		const version = !versionRow ? 0 : versionRow.version;
		const tableFieldsVersion = !versionRow ? 0 : versionRow.table_fields_version;
		this.version_ = version;
		this.logger().info('Current database version', versionRow);

		const newVersion = await this.upgradeDatabase(version);
		this.version_ = newVersion;

		this.logger().info(`New version: ${newVersion}. Previously recorded version: ${tableFieldsVersion}`);

		if (newVersion !== tableFieldsVersion) await this.refreshTableFields(newVersion);

		this.tableFields_ = {};

		const rows = await this.selectAll('SELECT * FROM table_fields');

		for (let i = 0; i < rows.length; i++) {
			const row = rows[i];
			if (!this.tableFields_[row.table_name]) this.tableFields_[row.table_name] = [];
			this.tableFields_[row.table_name].push({
				name: row.field_name,
				type: row.field_type,
				default: Database.formatValue(row.field_type, row.field_default),
			});
		}
	}
}<|MERGE_RESOLUTION|>--- conflicted
+++ resolved
@@ -343,7 +343,7 @@
 		// must be set in the synchronizer too.
 
 		// Note: v16 and v17 don't do anything. They were used to debug an issue.
-		const existingDatabaseVersions = [0, 1, 2, 3, 4, 5, 6, 7, 8, 9, 10, 11, 12, 13, 14, 15, 16, 17, 18, 19, 20, 21, 22, 23, 24, 25, 26, 27, 28, 29, 30, 31, 32, 33, 34, 35];
+		const existingDatabaseVersions = [0, 1, 2, 3, 4, 5, 6, 7, 8, 9, 10, 11, 12, 13, 14, 15, 16, 17, 18, 19, 20, 21, 22, 23, 24, 25, 26, 27, 28, 29, 30, 31, 32, 33, 34, 35, 36];
 
 		let currentVersionIndex = existingDatabaseVersions.indexOf(fromVersion);
 
@@ -865,14 +865,14 @@
 			}
 
 			if (targetVersion == 35) {
-<<<<<<< HEAD
-				queries.push('ALTER TABLE folders ADD COLUMN is_linked_folder INT NOT NULL DEFAULT "0"');
-				queries.push('ALTER TABLE folders ADD COLUMN source_folder_owner_id TEXT NOT NULL DEFAULT ""');
-=======
 				queries.push('ALTER TABLE notes_normalized ADD COLUMN todo_due INT NOT NULL DEFAULT 0');
 				queries.push('CREATE INDEX notes_normalized_todo_due ON notes_normalized (todo_due)');
 				queries.push(this.addMigrationFile(35));
->>>>>>> eef86d61
+			}
+
+			if (targetVersion == 36) {
+				queries.push('ALTER TABLE folders ADD COLUMN is_linked_folder INT NOT NULL DEFAULT "0"');
+				queries.push('ALTER TABLE folders ADD COLUMN source_folder_owner_id TEXT NOT NULL DEFAULT ""');
 			}
 
 			const updateVersionQuery = { sql: 'UPDATE version SET version = ?', params: [targetVersion] };
