import routes from '../routes/routes';
import { routeResponseFormat, Response, RouteResponseFormat, execRequest } from '../utils/routeUtils';
import { AppContext, Env } from '../utils/types';
import MustacheService, { isView, View } from '../services/MustacheService';
import config from '../config';

let mustache_: MustacheService = null;
function mustache(): MustacheService {
	if (!mustache_) {
		mustache_ = new MustacheService(config().viewDir, config().baseUrl);
	}
	return mustache_;
}

export default async function(ctx: AppContext) {
	ctx.appLogger().info(`${ctx.request.method} ${ctx.path}`);

	try {
		const responseObject = await execRequest(routes, ctx);

<<<<<<< HEAD
		if (responseObject instanceof Response) {
			ctx.response = responseObject.response;
		} else if (isView(responseObject)) {
			ctx.response.status = 200;
			ctx.response.body = await mustache().renderView(responseObject, {
				notifications: ctx.notifications || [],
				hasNotifications: !!ctx.notifications && !!ctx.notifications.length,
				owner: ctx.owner,
			});
=======
			if (responseObject instanceof Response) {
				ctx.response = responseObject.response;
			} else if (isView(responseObject)) {
				ctx.response.status = 200;
				ctx.response.body = await mustache().renderView(responseObject, {
					notifications: ctx.notifications || [],
					hasNotifications: !!ctx.notifications && !!ctx.notifications.length,
					owner: ctx.owner,
				});
			} else {
				ctx.response.status = 200;
				ctx.response.body = [undefined, null].includes(responseObject) ? '' : responseObject;
			}
>>>>>>> 0011b570
		} else {
			ctx.response.status = 200;
			ctx.response.body = responseObject;
		}
	} catch (error) {
		if (error.httpCode >= 400 && error.httpCode < 500) {
			ctx.appLogger().error(`${error.httpCode}: ` + `${ctx.request.method} ${ctx.path}` + ` : ${error.message}`);
		} else {
			ctx.appLogger().error(error);
		}

		ctx.response.status = error.httpCode ? error.httpCode : 500;

		const responseFormat = routeResponseFormat(ctx);

		if (responseFormat === RouteResponseFormat.Html) {
			ctx.response.set('Content-Type', 'text/html');
			const view: View = {
				name: 'error',
				path: 'index/error',
				content: {
					error,
					stack: ctx.env === Env.Dev ? error.stack : '',
				},
			};
			ctx.response.body = await mustache().renderView(view);
		} else { // JSON
			ctx.response.set('Content-Type', 'application/json');
			const r: any = { error: error.message };
			if (ctx.env === Env.Dev && error.stack) r.stack = error.stack;
			if (error.code) r.code = error.code;
			ctx.response.body = r;
		}
	}
}<|MERGE_RESOLUTION|>--- conflicted
+++ resolved
@@ -18,7 +18,6 @@
 	try {
 		const responseObject = await execRequest(routes, ctx);
 
-<<<<<<< HEAD
 		if (responseObject instanceof Response) {
 			ctx.response = responseObject.response;
 		} else if (isView(responseObject)) {
@@ -28,24 +27,9 @@
 				hasNotifications: !!ctx.notifications && !!ctx.notifications.length,
 				owner: ctx.owner,
 			});
-=======
-			if (responseObject instanceof Response) {
-				ctx.response = responseObject.response;
-			} else if (isView(responseObject)) {
-				ctx.response.status = 200;
-				ctx.response.body = await mustache().renderView(responseObject, {
-					notifications: ctx.notifications || [],
-					hasNotifications: !!ctx.notifications && !!ctx.notifications.length,
-					owner: ctx.owner,
-				});
-			} else {
-				ctx.response.status = 200;
-				ctx.response.body = [undefined, null].includes(responseObject) ? '' : responseObject;
-			}
->>>>>>> 0011b570
 		} else {
 			ctx.response.status = 200;
-			ctx.response.body = responseObject;
+			ctx.response.body = [undefined, null].includes(responseObject) ? '' : responseObject;
 		}
 	} catch (error) {
 		if (error.httpCode >= 400 && error.httpCode < 500) {
