import { NoteEntity } from '@joplin/lib/services/database/types';
import { ShareType } from '../../db';
import routeHandler from '../../middleware/routeHandler';
import { putFileContent, testFilePath, postDirectory } from '../../utils/testing/fileApiUtils';
import { postShare } from '../../utils/testing/shareApiUtils';
import { beforeAllDb, afterAllTests, parseHtml, beforeEachDb, createUserAndSession, createFile, koaAppContext, checkContextError, expectNotThrow } from '../../utils/testing/testUtils';

function makeNoteSerializedBody(note: NoteEntity): string {
	return `${'title' in note ? note.title : 'Title'}

${'body' in note ? note.body : 'Body'}

id: ${'id' in note ? note.id : 'b39dadd7a63742bebf3125fd2a9286d4'}
parent_id: e98f305dde8b47b793f031cf883324ff
created_time: 2020-10-15T10:34:16.044Z
updated_time: 2021-01-28T23:10:30.054Z
is_conflict: 0
latitude: 0.00000000
longitude: 0.00000000
altitude: 0.0000
author: 
source_url: 
is_todo: 1
todo_due: 1602760405000
todo_completed: 0
source: joplindev-desktop
source_application: net.cozic.joplindev-desktop
application_data: 
order: 0
user_created_time: 2020-10-15T10:34:16.044Z
user_updated_time: 2020-10-19T17:21:03.394Z
encryption_cipher_text: 
encryption_applied: 0
markup_language: 1
is_shared: 1
type_: 1`;
}

const resourceSize = 2720;

const resourceContents: Record<string, string> = {
	image: `Test Image

id: 96765a68655f4446b3dbad7d41b6566e
mime: image/jpeg
filename: 
created_time: 2020-10-15T10:37:58.090Z
updated_time: 2020-10-15T10:37:58.090Z
user_created_time: 2020-10-15T10:37:58.090Z
user_updated_time: 2020-10-15T10:37:58.090Z
file_extension: jpg
encryption_cipher_text: 
encryption_applied: 0
encryption_blob_encrypted: 0
size: ${resourceSize}
is_shared: 0
type_: 4`,

};

async function getShareContent(shareId: string, query: any = {}): Promise<string | Buffer> {
	const context = await koaAppContext({
		request: {
			method: 'GET',
			url: `/shares/${shareId}`,
			query,
		},
	});
	await routeHandler(context);
	await checkContextError(context);
	return context.response.body;
}

describe('shares.joplin', function() {

	beforeAll(async () => {
		await beforeAllDb('shares.joplin');
	});

	afterAll(async () => {
		await afterAllTests();
	});

	beforeEach(async () => {
		await beforeEachDb();
	});

	test('should display a simple note', async function() {
		const { user, session } = await createUserAndSession();

		await createFile(user.id, 'root:/b39dadd7a63742bebf3125fd2a9286d4.md:', makeNoteSerializedBody({
			title: 'Testing title',
			body: 'Testing body',
		}));

		const share = await postShare(session.id, ShareType.Link, 'root:/b39dadd7a63742bebf3125fd2a9286d4.md:');

		const bodyHtml = await getShareContent(share.id);

		// Check that a few important strings are present
		expect(bodyHtml).toContain('rendered-md'); // Means we have the HTML body
		expect(bodyHtml).toContain('Testing title'); // Means the note has been rendered
		expect(bodyHtml).toContain('Testing body');
	});

	test('should load plugins', async function() {
		const { user, session } = await createUserAndSession();

		await createFile(user.id, 'root:/b39dadd7a63742bebf3125fd2a9286d4.md:', makeNoteSerializedBody({
			body: '$\\sqrt{3x-1}+(1+x)^2$',
		}));

		const share = await postShare(session.id, ShareType.Link, 'root:/b39dadd7a63742bebf3125fd2a9286d4.md:');

		const bodyHtml = await getShareContent(share.id);

		expect(bodyHtml).toContain('class="katex-mathml"');
	});

	test('should render attached images', async function() {
		const { user, session } = await createUserAndSession();

		await createFile(user.id, 'root:/b39dadd7a63742bebf3125fd2a9286d4.md:', makeNoteSerializedBody({
			body: '![my image](:/96765a68655f4446b3dbad7d41b6566e)',
		}));
		await postDirectory(session.id, 'root', '.resource');
		await putFileContent(session.id, 'root:/.resource/96765a68655f4446b3dbad7d41b6566e:', testFilePath());
		await createFile(user.id, 'root:/96765a68655f4446b3dbad7d41b6566e.md:', resourceContents.image);

		const share = await postShare(session.id, ShareType.Link, 'root:/b39dadd7a63742bebf3125fd2a9286d4.md:');

		const bodyHtml = await getShareContent(share.id) as string;

		// We should get an image like this:
		//
		// <img data-from-md data-resource-id="96765a68655f4446b3dbad7d41b6566e" src="http://localhost:22300/shares/TJsBi9Is1SsJXPRw5MW9HkItiq0PDu6x?resource_id=96765a68655f4446b3dbad7d41b6566e&amp;t=1602758278090" title=""/>

		const doc = parseHtml(bodyHtml);
		const image = doc.querySelector('img[data-resource-id="96765a68655f4446b3dbad7d41b6566e"]');
		expect(image.getAttribute('src')).toBe(`http://localhost:22300/shares/${share.id}?resource_id=96765a68655f4446b3dbad7d41b6566e&t=1602758278090`);

		// If we try to get the resource, via the share link, we should get full
		// image.
		const resourceContent = await getShareContent(share.id, {
			resource_id: '96765a68655f4446b3dbad7d41b6566e',
			t: '1602758278090',
		}) as Buffer;

		expect(resourceContent.byteLength).toBe(resourceSize);
	});

	test('should not throw an error if the note contains links to non-existing items', async function() {
		const { user, session } = await createUserAndSession();

		{
			const noteId = 'b39dadd7a63742bebf3125fd2a9286d4';
			await createFile(user.id, `root:/${noteId}.md:`, makeNoteSerializedBody({
				body: '![missing](:/531a2a839a2c493a88c45e39c6cb9ed4)',
			}));
			const share = await postShare(session.id, ShareType.Link, `root:/${noteId}.md:`);
			await expectNotThrow(async () => getShareContent(share.id));
		}

		{
			const noteId = 'b39dadd7a63742bebf3125fd2a9286d5';
			await createFile(user.id, `root:/${noteId}.md:`, makeNoteSerializedBody({
				body: '[missing too](:/531a2a839a2c493a88c45e39c6cb9ed4)',
			}));
<<<<<<< HEAD
			const share = await postShare(session.id, ShareType.Link, `root:/${noteId}.md:`);
			await expectNotThrow(async () => getShareContent(share.id));
=======
			// const share = await postShare(session.id, `root:/${noteId}.md:`);
			// await expectNotThrow(async () => getShareContent(share.id));
>>>>>>> 0011b570
		}
	});

});<|MERGE_RESOLUTION|>--- conflicted
+++ resolved
@@ -166,13 +166,10 @@
 			await createFile(user.id, `root:/${noteId}.md:`, makeNoteSerializedBody({
 				body: '[missing too](:/531a2a839a2c493a88c45e39c6cb9ed4)',
 			}));
-<<<<<<< HEAD
+
+			// Was commented out:
 			const share = await postShare(session.id, ShareType.Link, `root:/${noteId}.md:`);
 			await expectNotThrow(async () => getShareContent(share.id));
-=======
-			// const share = await postShare(session.id, `root:/${noteId}.md:`);
-			// await expectNotThrow(async () => getShareContent(share.id));
->>>>>>> 0011b570
 		}
 	});
 
