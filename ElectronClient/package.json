{
  "name": "Joplin",
<<<<<<< HEAD
  "version": "1.1.244",
=======
  "version": "1.0.245",
>>>>>>> e4e9e801
  "description": "Joplin for Desktop",
  "main": "main.js",
  "scripts": {
    "dist": "node_modules/.bin/electron-builder",
    "build": "patch-package --patch-dir ../patches && gulp build",
    "postinstall": "npm run build && gulp electronRebuild",
    "start": "gulp build && electron . --env dev --log-level debug --no-welcome --open-dev-tools"
  },
  "repository": {
    "type": "git",
    "url": "git+https://github.com/laurent22/joplin.git"
  },
  "author": "Laurent Cozic",
  "license": "MIT",
  "bugs": {
    "url": "https://github.com/laurent22/joplin/issues"
  },
  "build": {
    "appId": "net.cozic.joplin-desktop",
    "npmRebuild": false,
    "extraResources": [
      "build/icons/*",
      "build/images/*"
    ],
    "afterAllArtifactBuild": "./generateSha512.js",
    "asar": true,
    "asarUnpack": "./node_modules/node-notifier/vendor/**",
    "win": {
      "rfc3161TimeStampServer": "http://sha256timestamp.ws.symantec.com/sha256/timestamp",
      "icon": "../../Assets/ImageSources/Joplin.ico",
      "target": [
        {
          "target": "nsis",
          "arch": [
            "x64",
            "ia32"
          ]
        },
        {
          "target": "portable",
          "arch": [
            "x64",
            "ia32"
          ]
        }
      ],
      "extraFiles": [
        {
          "from": "build-win/Joplin.VisualElementsManifest.xml",
          "to": "."
        },
        {
          "from": "lib/sql-extensions/spellfix.dll",
          "to": "usr/lib/spellfix.dll"
        }
      ],
      "extraResources": [
        "build-win/icons/*"
      ]
    },
    "nsis": {
      "oneClick": false,
      "allowToChangeInstallationDirectory": true
    },
    "portable": {
      "artifactName": "${productName}Portable.${ext}"
    },
    "mac": {
      "icon": "../../Assets/macOs.icns",
      "extraFiles": [
        {
          "from": "lib/sql-extensions/spellfix.dylib",
          "to": "usr/lib/spellfix.dylib"
        }
      ]
    },
    "linux": {
      "icon": "../Assets/LinuxIcons/256x256.png",
      "category": "Office",
      "desktop": {
        "Icon": "joplin"
      },
      "target": "AppImage",
      "extraFiles": [
        {
          "from": "lib/sql-extensions/spellfix.so",
          "to": "usr/lib/spellfix.so"
        }
      ]
    }
  },
  "homepage": "https://github.com/laurent22/joplin#readme",
  "devDependencies": {
    "@types/jasmine": "^3.5.11",
    "ajv": "^6.5.0",
    "app-builder-bin": "^1.9.11",
    "babel-cli": "^6.26.0",
    "babel-preset-react": "^6.24.1",
    "electron": "^8.2.5",
    "electron-builder": "22.3.2",
    "electron-rebuild": "^1.10.1",
    "glob": "^7.1.6",
    "gulp": "^4.0.2",
    "js-sha512": "^0.8.0",
    "patch-package": "^6.2.2"
  },
  "optionalDependencies": {
    "7zip-bin-linux": "^1.0.1",
    "7zip-bin-mac": "^1.0.1",
    "7zip-bin-win": "^2.1.1"
  },
  "dependencies": {
    "@fortawesome/fontawesome-free": "^5.13.0",
    "app-module-path": "^2.2.0",
    "async-mutex": "^0.1.3",
    "aws-sdk": "^2.594.0",
    "base-64": "^0.1.0",
    "base64-stream": "^1.0.0",
    "chokidar": "^3.0.0",
    "clean-html": "^1.5.0",
    "codemirror": "^5.56.0",
    "color": "^3.1.2",
    "compare-versions": "^3.2.1",
    "countable": "^3.0.1",
    "diacritics": "^1.3.0",
    "diff-match-patch": "^1.0.4",
    "electron-context-menu": "^0.15.0",
    "electron-is-dev": "^0.3.0",
    "electron-window-state": "^4.1.1",
    "es6-promise-pool": "^2.5.0",
    "file-uri-to-path": "^1.0.0",
    "follow-redirects": "^1.5.0",
    "font-awesome-filetypes": "^2.1.0",
    "form-data": "^2.3.2",
    "formatcoords": "^1.1.3",
    "fs-extra": "^5.0.0",
    "highlight.js": "^10.1.1",
    "html-entities": "^1.2.1",
    "html-minifier": "^4.0.0",
    "htmlparser2": "^4.1.0",
    "image-type": "^3.0.0",
    "immer": "^7.0.5",
    "joplin-turndown": "^4.0.29",
    "joplin-turndown-plugin-gfm": "^1.0.12",
    "json-stringify-safe": "^5.0.1",
    "jssha": "^2.3.1",
    "katex": "^0.12.0",
    "keytar": "^5.4.0",
    "levenshtein": "^1.0.5",
    "lodash": "^4.17.19",
    "mark.js": "^8.11.1",
    "markdown-it": "^10.0.0",
    "markdown-it-abbr": "^1.0.4",
    "markdown-it-anchor": "^5.2.5",
    "markdown-it-deflist": "^2.0.3",
    "markdown-it-emoji": "^1.4.0",
    "markdown-it-expand-tabs": "^1.0.13",
    "markdown-it-footnote": "^3.0.2",
    "markdown-it-ins": "^3.0.0",
    "markdown-it-mark": "^3.0.0",
    "markdown-it-multimd-table": "^4.0.1",
    "markdown-it-sub": "^1.0.0",
    "markdown-it-sup": "^1.0.0",
    "markdown-it-toc-done-right": "^4.1.0",
    "md5": "^2.2.1",
    "md5-file": "^4.0.0",
    "memory-cache": "^0.2.0",
    "mermaid": "^8.4.6",
    "moment": "^2.22.2",
    "multiparty": "^4.2.1",
    "mustache": "^3.0.1",
    "node-fetch": "^1.7.3",
    "node-notifier": "^6.0.0",
    "pretty-bytes": "^5.3.0",
    "promise": "^8.0.1",
    "query-string": "^5.1.1",
    "react": "^16.9.0",
    "react-datetime": "^2.14.0",
    "react-dom": "^16.9.0",
    "react-redux": "^5.0.7",
    "react-select": "^2.4.3",
    "react-tooltip": "^3.10.0",
    "read-chunk": "^2.1.0",
    "readability-node": "^0.1.0",
    "redux": "^3.7.2",
    "relative": "^3.0.2",
    "reselect": "^4.0.0",
    "sax": "^1.2.4",
    "server-destroy": "^1.0.1",
    "smalltalk": "^2.5.1",
    "sprintf-js": "^1.1.1",
    "sqlite3": "^4.1.1",
    "string-padding": "^1.0.2",
    "string-to-stream": "^1.1.1",
    "syswide-cas": "^5.1.0",
    "taboverride": "^4.0.3",
    "tar": "^4.4.4",
    "tcp-port-used": "^0.1.2",
    "tinymce": "^5.2.0",
    "uglifycss": "0.0.29",
    "url-parse": "^1.4.3",
    "uslug": "^1.0.4",
    "uuid": "^3.2.1",
    "valid-url": "^1.0.9",
    "xml2js": "^0.4.19"
  }
}<|MERGE_RESOLUTION|>--- conflicted
+++ resolved
@@ -1,10 +1,6 @@
 {
   "name": "Joplin",
-<<<<<<< HEAD
-  "version": "1.1.244",
-=======
-  "version": "1.0.245",
->>>>>>> e4e9e801
+  "version": "1.1.0",
   "description": "Joplin for Desktop",
   "main": "main.js",
   "scripts": {
