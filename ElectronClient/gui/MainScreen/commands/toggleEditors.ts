--- conflicted
+++ resolved
@@ -1,12 +1,7 @@
 import { CommandDeclaration, CommandRuntime } from '../../../lib/services/CommandService';
+import Setting from 'lib/models/Setting';
+import { stateUtils } from 'lib/reducer';
 const { _ } = require('lib/locale');
-<<<<<<< HEAD
-const { stateUtils } = require('lib/reducer.js');
-const Setting = require('lib/models/Setting').default;
-=======
-const { stateUtils } = require('lib/reducer');
-const Setting = require('lib/models/Setting');
->>>>>>> 126c7b5a
 
 export const declaration:CommandDeclaration = {
 	name: 'toggleEditors',
