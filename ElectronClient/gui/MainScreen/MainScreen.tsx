--- conflicted
+++ resolved
@@ -283,10 +283,10 @@
 			this.updateRootLayoutSize();
 		}
 
-<<<<<<< HEAD
 		if (prevProps.plugins !== this.props.plugins) {
 			this.setState({ layout: this.buildLayout(this.props.plugins) });
-=======
+		}
+
 		if (this.state.notePropertiesDialogOptions !== prevState.notePropertiesDialogOptions) {
 			this.props.dispatch({
 				type: this.state.notePropertiesDialogOptions && this.state.notePropertiesDialogOptions.visible ? 'VISIBLE_DIALOGS_ADD' : 'VISIBLE_DIALOGS_REMOVE',
@@ -306,7 +306,6 @@
 				type: this.state.shareNoteDialogOptions && this.state.shareNoteDialogOptions.visible ? 'VISIBLE_DIALOGS_ADD' : 'VISIBLE_DIALOGS_REMOVE',
 				name: 'shareNote',
 			});
->>>>>>> 6aca233b
 		}
 	}
 
