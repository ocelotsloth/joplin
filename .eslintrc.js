module.exports = {
	"root": true,
	'env': {
		'browser': true,
		'es6': true,
		'node': true,
	},
	"parser": "@typescript-eslint/parser",
	'extends': ['eslint:recommended'],
	'globals': {
		'Atomics': 'readonly',
		'SharedArrayBuffer': 'readonly',

		// Jasmine variables
		'expect': 'readonly',
		'describe': 'readonly',
		'it': 'readonly',
		'beforeEach': 'readonly',
		'jasmine': 'readonly',

		// React Native variables
		'__DEV__': 'readonly',

		// Clipper variables
		'browserSupportsPromises_': true,
		'chrome': 'readonly',
		'browser': 'readonly',
	},
	'parserOptions': {
		'ecmaVersion': 2018,
		"ecmaFeatures": {
			"jsx": true,
	    },
	    "sourceType": "module",
	},
	'rules': {
		// -------------------------------
		// Code correctness
		// -------------------------------
		"react/jsx-uses-react": "error",
		"react/jsx-uses-vars": "error",
		"no-unused-vars": "error",
		"no-constant-condition": 0,
		"no-prototype-builtins": 0,
		// This error is always a false positive so far since it detects
		// possible race conditions in contexts where we know it cannot happen.
		"require-atomic-updates": 0,
<<<<<<< HEAD
=======
		"no-lonely-if": "error",
>>>>>>> 637a4dc1

		// -------------------------------
		// Formatting
		// -------------------------------
		"space-in-parens": ["error", "never"],
		"semi": ["error", "always"],
		"eol-last": ["error", "always"],
		"quotes": ["error", "single"],
		"indent": ["error", "tab"],
		"comma-dangle": ["error", "always-multiline"],
		"no-trailing-spaces": "error",
		"linebreak-style": ["error", "unix"],
		"prefer-template": ["error"],
		"template-curly-spacing": ["error", "never"],
		"key-spacing": ["error", {
			"beforeColon": false,
			"afterColon": true,
			"mode": "strict"
		}],
		"block-spacing": ["error"],
<<<<<<< HEAD
		"no-spaced-func": ["error"],
		"func-call-spacing": ["error"],
		"space-before-function-paren": ["error", "never"]
=======
		"brace-style": ["error", "1tbs"],
		"no-spaced-func": ["error"],
		"func-call-spacing": ["error"],
		"space-before-function-paren": ["error", "never"],
		"object-property-newline": ["error"]
>>>>>>> 637a4dc1
	},
	"plugins": [
		"react",
		"@typescript-eslint",
	],
};<|MERGE_RESOLUTION|>--- conflicted
+++ resolved
@@ -45,10 +45,7 @@
 		// This error is always a false positive so far since it detects
 		// possible race conditions in contexts where we know it cannot happen.
 		"require-atomic-updates": 0,
-<<<<<<< HEAD
-=======
 		"no-lonely-if": "error",
->>>>>>> 637a4dc1
 
 		// -------------------------------
 		// Formatting
@@ -69,17 +66,11 @@
 			"mode": "strict"
 		}],
 		"block-spacing": ["error"],
-<<<<<<< HEAD
-		"no-spaced-func": ["error"],
-		"func-call-spacing": ["error"],
-		"space-before-function-paren": ["error", "never"]
-=======
 		"brace-style": ["error", "1tbs"],
 		"no-spaced-func": ["error"],
 		"func-call-spacing": ["error"],
 		"space-before-function-paren": ["error", "never"],
 		"object-property-newline": ["error"]
->>>>>>> 637a4dc1
 	},
 	"plugins": [
 		"react",
