module.exports = {
	'env': {
		'browser': true,
		'es6': true,
		'node': true,
	},
	"parser": "@typescript-eslint/parser",
	'extends': ['eslint:recommended'],
	'globals': {
		'Atomics': 'readonly',
		'SharedArrayBuffer': 'readonly',

		// Jasmine variables
		'expect': 'readonly',
		'describe': 'readonly',
		'it': 'readonly',
		'beforeEach': 'readonly',
		'jasmine': 'readonly',

		// React Native variables
		'__DEV__': 'readonly',

		// Clipper variables
		'browserSupportsPromises_': true,
		'chrome': 'readonly',
		'browser': 'readonly',
	},
	'parserOptions': {
		'ecmaVersion': 2018,
		"ecmaFeatures": {
			"jsx": true,
	    },
	    "sourceType": "module",
	},
	'rules': {
		"react/jsx-uses-react": "error",
		"react/jsx-uses-vars": "error",
		// Ignore all unused function arguments, because in some
		// case they are kept to indicate the function signature.
		//"no-unused-vars": ["error", { "argsIgnorePattern": ".*" }],
		"@typescript-eslint/no-unused-vars": ["error"],
		"no-constant-condition": 0,
		"no-prototype-builtins": 0,
		"space-in-parens": ["error", "never"],
		"semi": ["error", "always"],
		"eol-last": ["error", "always"],
		"quotes": ["error", "single"],
		"indent": ["error", "tab"],
		"comma-dangle": ["error", "always-multiline"],
		"no-trailing-spaces": "error",
		"linebreak-style": ["error", "unix"],
		// This error is always a false positive so far since it detects
		// possible race conditions in contexts where we know it cannot happen.
<<<<<<< HEAD
		"require-atomic-updates": 0
=======
		"require-atomic-updates": 0,
		"prefer-template": ["error"],
		"template-curly-spacing": ["error", "never"]
>>>>>>> e6483923
	},
	"plugins": [
		"react",
		"@typescript-eslint",
	],
};<|MERGE_RESOLUTION|>--- conflicted
+++ resolved
@@ -51,13 +51,9 @@
 		"linebreak-style": ["error", "unix"],
 		// This error is always a false positive so far since it detects
 		// possible race conditions in contexts where we know it cannot happen.
-<<<<<<< HEAD
-		"require-atomic-updates": 0
-=======
 		"require-atomic-updates": 0,
 		"prefer-template": ["error"],
 		"template-curly-spacing": ["error", "never"]
->>>>>>> e6483923
 	},
 	"plugins": [
 		"react",
