const { Logger } = require('lib/logger.js');
const Folder = require('lib/models/Folder.js');
const Tag = require('lib/models/Tag.js');
const BaseModel = require('lib/BaseModel.js');
const Note = require('lib/models/Note.js');
const Resource = require('lib/models/Resource.js');
const { cliUtils } = require('./cli-utils.js');
const { reducer, defaultState } = require('lib/reducer.js');
const { splitCommandString } = require('lib/string-utils.js');
const { reg } = require('lib/registry.js');
const { _ } = require('lib/locale.js');

const chalk = require('chalk');
const tk = require('terminal-kit');
const TermWrapper = require('tkwidgets/framework/TermWrapper.js');
const Renderer = require('tkwidgets/framework/Renderer.js');
const DecryptionWorker = require('lib/services/DecryptionWorker');

const BaseWidget = require('tkwidgets/BaseWidget.js');
const ListWidget = require('tkwidgets/ListWidget.js');
const TextWidget = require('tkwidgets/TextWidget.js');
const HLayoutWidget = require('tkwidgets/HLayoutWidget.js');
const VLayoutWidget = require('tkwidgets/VLayoutWidget.js');
const ReduxRootWidget = require('tkwidgets/ReduxRootWidget.js');
const RootWidget = require('tkwidgets/RootWidget.js');
const WindowWidget = require('tkwidgets/WindowWidget.js');

const NoteWidget = require('./gui/NoteWidget.js');
const ResourceServer = require('./ResourceServer.js');
const NoteMetadataWidget = require('./gui/NoteMetadataWidget.js');
const FolderListWidget = require('./gui/FolderListWidget.js');
const NoteListWidget = require('./gui/NoteListWidget.js');
const StatusBarWidget = require('./gui/StatusBarWidget.js');
const ConsoleWidget = require('./gui/ConsoleWidget.js');

class AppGui {

	constructor(app, store) {
		this.app_ = app;
		this.store_ = store;

		BaseWidget.setLogger(app.logger());

		this.term_ = new TermWrapper(tk.terminal);

		this.renderer_ = null;
		this.logger_ = new Logger();
		this.buildUi();

		this.renderer_ = new Renderer(this.term(), this.rootWidget_);

		this.app_.on('modelAction', async (event) => {
			await this.handleModelAction(event.action);
		});

		this.shortcuts_ = this.setupShortcuts();

		this.inputMode_ = AppGui.INPUT_MODE_NORMAL;

		this.commandCancelCalled_ = false;

		this.currentShortcutKeys_ = [];
		this.lastShortcutKeyTime_ = 0;

		// Recurrent sync is setup only when the GUI is started. In
		// a regular command it's not necessary since the process
		// exits right away.
		reg.setupRecurrentSync();
		DecryptionWorker.instance().scheduleStart();
	}

	store() {
		return this.store_;
	}

	renderer() {
		return this.renderer_;
	}

	async forceRender() {
		this.widget('root').invalidate();
		await this.renderer_.renderRoot();
	}

<<<<<<< HEAD
	prompt(initialText = '', promptString = ':', options = null) {
		return this.widget('statusBar').prompt(initialText, promptString, options);
=======
	termSaveState() {
		return this.term().saveState();
	}

	termRestoreState(state) {
		return this.term().restoreState(state);
	}

	prompt(initialText = '', promptString = ':') {
		return this.widget('statusBar').prompt(initialText, promptString);
>>>>>>> 70a33f85
	}

	stdoutMaxWidth() {
		return this.widget('console').innerWidth - 1;
	}

	isDummy() {
		return false;
	}

	buildUi() {
		this.rootWidget_ = new ReduxRootWidget(this.store_);
		this.rootWidget_.name = 'root';

		const folderList = new FolderListWidget();
		folderList.style = {
			borderBottomWidth: 1,
			borderRightWidth: 1,
		};
		folderList.name = 'folderList';
		folderList.vStretch = true;
		folderList.on('currentItemChange', async (event) => {
			const item = folderList.currentItem;

			if (item === '-') {
				let newIndex = event.currentIndex + (event.previousIndex < event.currentIndex ? +1 : -1);
				let nextItem = folderList.itemAt(newIndex);
				if (!nextItem) nextItem = folderList.itemAt(event.previousIndex);

				if (!nextItem) return; // Normally not possible

				let actionType = 'FOLDER_SELECT';
				if (nextItem.type_ === BaseModel.TYPE_TAG) actionType = 'TAG_SELECT';
				if (nextItem.type_ === BaseModel.TYPE_SEARCH) actionType = 'SEARCH_SELECT';

				this.store_.dispatch({
					type: actionType,
					id: nextItem.id,
				});
			} else if (item.type_ === Folder.modelType()) {
				this.store_.dispatch({
					type: 'FOLDER_SELECT',
					id: item ? item.id : null,
				});
			} else if (item.type_ === Tag.modelType()) {
				this.store_.dispatch({
					type: 'TAG_SELECT',
					id: item ? item.id : null,
				});
			} else if (item.type_ === BaseModel.TYPE_SEARCH) {
				this.store_.dispatch({
					type: 'SEARCH_SELECT',
					id: item ? item.id : null,
				});
			}
		});
		this.rootWidget_.connect(folderList, (state) => {
			return {
				selectedFolderId: state.selectedFolderId,
				selectedTagId: state.selectedTagId,
				selectedSearchId: state.selectedSearchId,
				notesParentType: state.notesParentType,
				folders: state.folders,
				tags: state.tags,
				searches: state.searches,
			};
		});

		const noteList = new NoteListWidget();
		noteList.name = 'noteList';
		noteList.vStretch = true;
		noteList.style = {
			borderBottomWidth: 1,
			borderLeftWidth: 1,
			borderRightWidth: 1,
		};
		noteList.on('currentItemChange', async () => {
			let note = noteList.currentItem;
			this.store_.dispatch({
				type: 'NOTE_SELECT',
				id: note ? note.id : null,
			});
		});
		this.rootWidget_.connect(noteList, (state) => {
			return {
				selectedNoteId: state.selectedNoteIds.length ? state.selectedNoteIds[0] : null,
				items: state.notes,
			};
		});

		const noteText = new NoteWidget();
		noteText.hStretch = true;
		noteText.name = 'noteText';
		noteText.style = {
			borderBottomWidth: 1,
			borderLeftWidth: 1,
		};
		this.rootWidget_.connect(noteText, (state) => {
			return {
				noteId: state.selectedNoteIds.length ? state.selectedNoteIds[0] : null,
				notes: state.notes,
			};
		});

		const noteMetadata = new NoteMetadataWidget();
		noteMetadata.hStretch = true;
		noteMetadata.name = 'noteMetadata';
		noteMetadata.style = {
			borderBottomWidth: 1,
			borderLeftWidth: 1,
			borderRightWidth: 1,
		};
		this.rootWidget_.connect(noteMetadata, (state) => {
			return { noteId: state.selectedNoteIds.length ? state.selectedNoteIds[0] : null };
		});
		noteMetadata.hide();

		const consoleWidget = new ConsoleWidget();
		consoleWidget.hStretch = true;
		consoleWidget.style = {
			borderBottomWidth: 1,
		};
		consoleWidget.hide();

		const statusBar = new StatusBarWidget();
		statusBar.hStretch = true;

		const noteLayout = new VLayoutWidget();
		noteLayout.name = 'noteLayout';
		noteLayout.addChild(noteText, { type: 'stretch', factor: 1 });
		noteLayout.addChild(noteMetadata, { type: 'stretch', factor: 1 });

		const hLayout = new HLayoutWidget();
		hLayout.name = 'hLayout';
		hLayout.addChild(folderList, { type: 'stretch', factor: 1 });
		hLayout.addChild(noteList, { type: 'stretch', factor: 1 });
		hLayout.addChild(noteLayout, { type: 'stretch', factor: 2 });

		const vLayout = new VLayoutWidget();
		vLayout.name = 'vLayout';
		vLayout.addChild(hLayout, { type: 'stretch', factor: 2 });
		vLayout.addChild(consoleWidget, { type: 'stretch', factor: 1 });
		vLayout.addChild(statusBar, { type: 'fixed', factor: 1 });

		const win1 = new WindowWidget();
		win1.addChild(vLayout);
		win1.name = 'mainWindow';

		this.rootWidget_.addChild(win1);
	}

	showModalOverlay(text) {
		if (!this.widget('overlayWindow')) {
			const textWidget = new TextWidget();
			textWidget.hStretch = true;
			textWidget.vStretch = true;
			textWidget.text = 'testing';
			textWidget.name = 'overlayText';

			const win = new WindowWidget();
			win.name = 'overlayWindow';
			win.addChild(textWidget);

			this.rootWidget_.addChild(win);
		}

		this.widget('overlayWindow').activate();
		this.widget('overlayText').text = text;
	}

	hideModalOverlay() {
		if (this.widget('overlayWindow')) this.widget('overlayWindow').hide();
		this.widget('mainWindow').activate();
	}

	addCommandToConsole(cmd) {
		if (!cmd) return;
		this.stdout(chalk.cyan.bold('> ' + cmd));	
	}

	setupShortcuts() {
		const shortcuts = {};

		shortcuts['TAB'] = {
			friendlyName: 'Tab',
			description: () => _('Give focus to next pane'),
			isDocOnly: true,
		}

		shortcuts['SHIFT_TAB'] = {
			friendlyName: 'Shift+Tab',
			description: () => _('Give focus to previous pane'),
			isDocOnly: true,
		}

		shortcuts[':'] = {
			description: () => _('Enter command line mode'),
			action: async () => {
				const cmd = await this.widget('statusBar').prompt();
				if (!cmd) return;
				this.addCommandToConsole(cmd);
				await this.processCommand(cmd);
			},
		};

		shortcuts['ESC'] = { // Built into terminal-kit inputField
			description: () => _('Exit command line mode'),
			isDocOnly: true,
		};

		shortcuts['ENTER'] = {
			description: () => _('Edit the selected note'),
			action: () => {
				const w = this.widget('mainWindow').focusedWidget;
				if (w.name === 'folderList') {
					this.widget('noteList').focus();
				} else if (w.name === 'noteList' || w.name === 'noteText') {
					this.processCommand('edit $n');
				}
			},
		}

		shortcuts['CTRL_C'] = {
			description: () => _('Cancel the current command.'),
			friendlyName: 'Ctrl+C',
			isDocOnly: true,
		}

		shortcuts['CTRL_D'] = {
			description: () => _('Exit the application.'),
			friendlyName: 'Ctrl+D',
			isDocOnly: true,
		}

		shortcuts['DELETE'] = {
			description: () => _('Delete the currently selected note or notebook.'),
			action: async () => {
				if (this.widget('folderList').hasFocus) {
					const item = this.widget('folderList').selectedJoplinItem;

					if (!item) return;

					if (item.type_ === BaseModel.TYPE_FOLDER) {
						await this.processCommand('rmbook ' + item.id);
					} else if (item.type_ === BaseModel.TYPE_TAG) {
						this.stdout(_('To delete a tag, untag the associated notes.'));
					} else if (item.type_ === BaseModel.TYPE_SEARCH) {
						this.store().dispatch({
							type: 'SEARCH_DELETE',
							id: item.id,
						});
					}
				} else if (this.widget('noteList').hasFocus) {
					await this.processCommand('rmnote $n');
				} else {
					this.stdout(_('Please select the note or notebook to be deleted first.'));
				}
			}
		};

		shortcuts['BACKSPACE'] = {
			alias: 'DELETE',
		};

		shortcuts[' '] = {
			friendlyName: 'SPACE',
			description: () => _('Set a to-do as completed / not completed'),
			action: 'todo toggle $n',
		}

		shortcuts['tc'] = {
			description: () => _('[t]oggle [c]onsole between maximized/minimized/hidden/visible.'),
			action: () => {
				if (!this.consoleIsShown()) {
					this.showConsole();
					this.minimizeConsole();
				} else {
					if (this.consoleIsMaximized()) {
						this.hideConsole();
					} else {
						this.maximizeConsole();
					}
				}
			},
			canRunAlongOtherCommands: true,
		}

		shortcuts['/'] = {
			description: () => _('Search'),
			action: { type: 'prompt', initialText: 'search ""', cursorPosition: -2 },
		};

		shortcuts['tm'] = {
			description: () => _('[t]oggle note [m]etadata.'),
			action: () => {
				this.toggleNoteMetadata();
			},
			canRunAlongOtherCommands: true,
		}

		shortcuts['mn'] = {
			description: () => _('[M]ake a new [n]ote'),
			action: { type: 'prompt', initialText: 'mknote ""', cursorPosition: -2 },
		}

		shortcuts['mt'] = {
			description: () => _('[M]ake a new [t]odo'),
			action: { type: 'prompt', initialText: 'mktodo ""', cursorPosition: -2 },
		}

		shortcuts['mb'] = {
			description: () => _('[M]ake a new note[b]ook'),
			action: { type: 'prompt', initialText: 'mkbook ""', cursorPosition: -2 },
		}

		shortcuts['yn'] = {
			description: () => _('Copy ([Y]ank) the [n]ote to a notebook.'),
			action: { type: 'prompt', initialText: 'cp $n ""', cursorPosition: -2 },
		}

		shortcuts['dn'] = {
			description: () => _('Move the note to a notebook.'),
			action: { type: 'prompt', initialText: 'mv $n ""', cursorPosition: -2 },
		}

		return shortcuts;
	}

	toggleConsole() {
		this.showConsole(!this.consoleIsShown());
	}

	showConsole(doShow = true) {
		this.widget('console').show(doShow);
	}

	hideConsole() {
		this.showConsole(false);
	}

	consoleIsShown() {
		return this.widget('console').shown;
	}

	maximizeConsole(doMaximize = true) {
		const consoleWidget = this.widget('console');

		if (consoleWidget.isMaximized__ === undefined) {
			consoleWidget.isMaximized__ = false;
		}

		if (consoleWidget.isMaximized__ === doMaximize) return;

		let constraints = {
			type: 'stretch',
			factor: !doMaximize ? 1 : 4,
		};

		consoleWidget.isMaximized__ = doMaximize;

		this.widget('vLayout').setWidgetConstraints(consoleWidget, constraints);
	}

	minimizeConsole() {
		this.maximizeConsole(false);
	}

	consoleIsMaximized() {
		return this.widget('console').isMaximized__ === true;
	}

	showNoteMetadata(show = true) {
		this.widget('noteMetadata').show(show);
	}

	hideNoteMetadata() {
		this.showNoteMetadata(false);
	}

	toggleNoteMetadata() {
		this.showNoteMetadata(!this.widget('noteMetadata').shown);
	}

	widget(name) {
		if (name === 'root') return this.rootWidget_;
		return this.rootWidget_.childByName(name);
	}

	app() {
		return this.app_;
	}

	setLogger(l) {
		this.logger_ = l;
	}

	logger() {
		return this.logger_;
	}

	shortcuts() {
		return this.shortcuts_;
	}

	term() {
		return this.term_;
	}

	activeListItem() {
		const widget = this.widget('mainWindow').focusedWidget;
		if (!widget) return null;
		
		if (widget.name == 'noteList' || widget.name == 'folderList') {
			return widget.currentItem;
		}

		return null;
	}

	async handleModelAction(action) {
		this.logger().info('Action:', action);

		let state = Object.assign({}, defaultState);
		state.notes = this.widget('noteList').items;

		let newState = reducer(state, action);

		if (newState !== state) {
			this.widget('noteList').items = newState.notes;
		}
	}

	async processCommand(cmd) {
		if (!cmd) return;
		cmd = cmd.trim();
		if (!cmd.length) return;

		this.logger().info('Got command: ' + cmd);

		if (cmd === 'q' || cmd === 'wq' || cmd === 'qa') { // Vim bonus
			await this.app().exit();
			return;
		}	

		try {			
			let note = this.widget('noteList').currentItem;
			let folder = this.widget('folderList').currentItem;
			let args = splitCommandString(cmd);

			for (let i = 0; i < args.length; i++) {
				if (args[i] == '$n') {
					args[i] = note ? note.id : '';
				} else if (args[i] == '$b') {
					args[i] = folder ? folder.id : '';
				} else  if (args[i] == '$c') {
					const item = this.activeListItem();
					args[i] = item ? item.id : '';
				}
			}

			await this.app().execCommand(args);
		} catch (error) {
			this.stdout(error.message);
		}

		this.widget('console').scrollBottom();
		
		// Invalidate so that the screen is redrawn in case inputting a command has moved
		// the GUI up (in particular due to autocompletion), it's moved back to the right position.
		this.widget('root').invalidate();
	}

	async updateFolderList() {
		const folders = await Folder.all();
		this.widget('folderList').items = folders;
	}

	async updateNoteList(folderId) {
		const fields = Note.previewFields();
		fields.splice(fields.indexOf('body'), 1);
		const notes = folderId ? await Note.previews(folderId, { fields: fields }) : [];
		this.widget('noteList').items = notes;
	}

	async updateNoteText(note) {
		const text = note ? note.body : '';
		this.widget('noteText').text = text;
	}

	// Any key after which a shortcut is not possible.
	isSpecialKey(name) {
		return [':', 'ENTER', 'DOWN', 'UP', 'LEFT', 'RIGHT', 'DELETE', 'BACKSPACE', 'ESCAPE', 'TAB', 'SHIFT_TAB', 'PAGE_UP', 'PAGE_DOWN'].indexOf(name) >= 0;
	}

	fullScreen(enable = true) {
		if (enable) {
			this.term().fullscreen();
			this.term().hideCursor();
			this.widget('root').invalidate();
		} else {
			this.term().fullscreen(false);
			this.term().showCursor();
		}
	}

	stdout(text) {
		if (text === null || text === undefined) return;

		let lines = text.split('\n');
		for (let i = 0; i < lines.length; i++) {
			const v = typeof lines[i] === 'object' ? JSON.stringify(lines[i]) : lines[i];
			this.widget('console').addLine(v);
		}

		this.updateStatusBarMessage();
	}

	exit() {
		this.fullScreen(false);
		this.resourceServer_.stop();
	}

	updateStatusBarMessage() {
		const consoleWidget = this.widget('console');

		let msg = '';

		const text = consoleWidget.lastLine;

		const cmd = this.app().currentCommand();
		if (cmd) {
			msg += cmd.name();
			if (cmd.cancellable()) msg += ' [Press Ctrl+C to cancel]';
			msg += ': ';
		}

		if (text && text.length) {
			msg += text;
		}

		if (msg !== '') this.widget('statusBar').setItemAt(0, msg);
	}

	async setupResourceServer() {
		const linkStyle = chalk.blue.underline;
		const noteTextWidget = this.widget('noteText');
		const resourceIdRegex = /^:\/[a-f0-9]+$/i
		const noteLinks = {};

		const hasProtocol = function(s, protocols) {
			if (!s) return false;
			s = s.trim().toLowerCase();
			for (let i = 0; i < protocols.length; i++) {
				if (s.indexOf(protocols[i] + '://') === 0) return true;
			}
			return false;
		}

		// By default, before the server is started, only the regular
		// URLs appear in blue.
		noteTextWidget.markdownRendererOptions = {
			linkUrlRenderer: (index, url) => {
				if (!url) return url;

				if (resourceIdRegex.test(url)) {
					return url;
				} else if (hasProtocol(url, ['http', 'https'])) {
					return linkStyle(url);
				} else {
					return url;
				}
			},
		};

		this.resourceServer_ = new ResourceServer();
		this.resourceServer_.setLogger(this.app().logger());
		this.resourceServer_.setLinkHandler(async (path, response) => {
			const link = noteLinks[path];

			if (link.type === 'url') {
				response.writeHead(302, { 'Location': link.url });
				return true;
			}

			if (link.type === 'resource') {
				const resourceId = link.id;
				let resource = await Resource.load(resourceId);
				if (!resource) throw new Error('No resource with ID ' + resourceId); // Should be nearly impossible
				if (resource.mime) response.setHeader('Content-Type', resource.mime);
				response.write(await Resource.content(resource));
				return true;
			}

			return false;
		});

		await this.resourceServer_.start();
		if (!this.resourceServer_.started()) return;

		noteTextWidget.markdownRendererOptions = {
			linkUrlRenderer: (index, url) => {
				if (!url) return url;

				if (resourceIdRegex.test(url)) {
					noteLinks[index] = {
						type: 'resource',
						id: url.substr(2),
					};					
				} else if (hasProtocol(url, ['http', 'https', 'file', 'ftp'])) {
					noteLinks[index] = {
						type: 'url',
						url: url,
					};
				} else if (url.indexOf('#') === 0) {
					return ''; // Anchors aren't supported for now
				} else {
					return url;
				}

				return linkStyle(this.resourceServer_.baseUrl() + '/' + index);
			},
		};
	}

	async start() {
		const term = this.term();

		this.fullScreen();

		try {
			this.setupResourceServer();

			this.renderer_.start();

			const statusBar = this.widget('statusBar');

			term.grabInput();

			term.on('key', async (name, matches, data) => {

				// -------------------------------------------------------------------------
				// Handle special shortcuts
				// -------------------------------------------------------------------------

				if (name === 'CTRL_D') {
					const cmd = this.app().currentCommand();

					if (cmd && cmd.cancellable() && !this.commandCancelCalled_) {
						this.commandCancelCalled_ = true;
						await cmd.cancel();
						this.commandCancelCalled_ = false;
					}

					await this.app().exit();
					return;
				}

				if (name === 'CTRL_C' ) {
					const cmd = this.app().currentCommand();
					if (!cmd || !cmd.cancellable() || this.commandCancelCalled_) {
						this.stdout(_('Press Ctrl+D or type "exit" to exit the application'));
					} else {
						this.commandCancelCalled_ = true;
						await cmd.cancel()
						this.commandCancelCalled_ = false;
					}
					return;
				}

				// -------------------------------------------------------------------------
				// Build up current shortcut
				// -------------------------------------------------------------------------
				
				const now = (new Date()).getTime();

				if (now - this.lastShortcutKeyTime_ > 800 || this.isSpecialKey(name)) {
					this.currentShortcutKeys_ = [name];
				} else {
					// If the previous key was a special key (eg. up, down arrow), this new key
					// starts a new shortcut.
					if (this.currentShortcutKeys_.length && this.isSpecialKey(this.currentShortcutKeys_[0])) {
						this.currentShortcutKeys_ = [name];
					} else {
						this.currentShortcutKeys_.push(name);
					}
				}

				this.lastShortcutKeyTime_ = now;

				// -------------------------------------------------------------------------
				// Process shortcut and execute associated command
				// -------------------------------------------------------------------------

				const shortcutKey = this.currentShortcutKeys_.join('');
				let cmd = shortcutKey in this.shortcuts_ ? this.shortcuts_[shortcutKey] : null;

				// If this command is an alias to another command, resolve to the actual command
				if (cmd && cmd.alias) cmd = this.shortcuts_[cmd.alias];

				let processShortcutKeys = !this.app().currentCommand() && cmd;
				if (cmd && cmd.canRunAlongOtherCommands) processShortcutKeys = true;
				if (statusBar.promptActive) processShortcutKeys = false;
				if (cmd && cmd.isDocOnly) processShortcutKeys = false;

				if (processShortcutKeys) {
					this.logger().info('Shortcut:', shortcutKey, cmd.description());

					this.currentShortcutKeys_ = [];
					if (typeof cmd.action === 'function') {
						await cmd.action();
					} else if (typeof cmd.action === 'object') {
						if (cmd.action.type === 'prompt') {
							let promptOptions = {};
							if ('cursorPosition' in cmd.action) promptOptions.cursorPosition = cmd.action.cursorPosition;
							const commandString = await statusBar.prompt(cmd.action.initialText ? cmd.action.initialText : '', null, promptOptions);
							this.addCommandToConsole(commandString);
							await this.processCommand(commandString);
						} else {
							throw new Error('Unknown command: ' + JSON.stringify(cmd.action));
						}
					} else { // String
						this.stdout(cmd.action);
						await this.processCommand(cmd.action);
					}
				}

				// Optimisation: Update the status bar only
				// if the user is not already typing a command:
				if (!statusBar.promptActive) this.updateStatusBarMessage();
			});
		} catch (error) {
			this.fullScreen(false);
			this.logger().error(error);
			console.error(error);
		}

		process.on('unhandledRejection', (reason, p) => {
			this.fullScreen(false);
			console.error('Unhandled promise rejection', p, 'reason:', reason);
			process.exit(1);
		});
	}

}

AppGui.INPUT_MODE_NORMAL = 1;
AppGui.INPUT_MODE_META = 2;

module.exports = AppGui;<|MERGE_RESOLUTION|>--- conflicted
+++ resolved
@@ -82,21 +82,16 @@
 		await this.renderer_.renderRoot();
 	}
 
-<<<<<<< HEAD
+	termSaveState() {
+		return this.term().saveState();
+	}
+
+	termRestoreState(state) {
+		return this.term().restoreState(state);
+	}
+
 	prompt(initialText = '', promptString = ':', options = null) {
 		return this.widget('statusBar').prompt(initialText, promptString, options);
-=======
-	termSaveState() {
-		return this.term().saveState();
-	}
-
-	termRestoreState(state) {
-		return this.term().restoreState(state);
-	}
-
-	prompt(initialText = '', promptString = ':') {
-		return this.widget('statusBar').prompt(initialText, promptString);
->>>>>>> 70a33f85
 	}
 
 	stdoutMaxWidth() {
