const Note = require('lib/models/Note.js');
const Folder = require('lib/models/Folder.js');
const ArrayUtils = require('lib/ArrayUtils.js');
const { ALL_NOTES_FILTER_ID } = require('lib/reserved-ids');
const CommandService = require('lib/services/CommandService').default;

const additionalReducers = [];

additionalReducers.push({
	stateRootKey: require('lib/services/plugin_service/reducer.js').stateRootKey,
	defaultState: require('lib/services/plugin_service/reducer.js').defaultState,
	reducer: require('lib/services/plugin_service/reducer.js').default,
});

const defaultState = {
	notes: [],
	notesSource: '',
	notesParentType: null,
	folders: [],
	tags: [],
	masterKeys: [],
	notLoadedMasterKeys: [],
	searches: [],
	selectedNoteIds: [],
	selectedNoteHash: '',
	selectedFolderId: null,
	selectedTagId: null,
	selectedSearchId: null,
	selectedItemType: 'note',
	lastSelectedNotesIds: {
		Folder: {},
		Tag: {},
		Search: {},
	},
	showSideMenu: false,
	screens: {},
	historyCanGoBack: false,
	syncStarted: false,
	syncReport: {},
	searchQuery: '',
	settings: {},
	sharedData: null,
	appState: 'starting',
	hasDisabledSyncItems: false,
	hasDisabledEncryptionItems: false,
	customCss: '',
	templates: [],
	collapsedFolderIds: [],
	clipperServer: {
		startState: 'idle',
		port: null,
	},
	decryptionWorker: {
		state: 'idle',
		itemIndex: 0,
		itemCount: 0,
		decryptedItemCounts: {},
		decryptedItemCount: 0,
		skippedItemCount: 0,
	},
	selectedNoteTags: [],
	resourceFetcher: {
		toFetchCount: 0,
	},
	backwardHistoryNotes: [],
	forwardHistoryNotes: [],
	// pluginsLegacy is the original plugin system, which eventually was used only for GotoAnything.
	// GotoAnything should be refactored to part of core and when it's done the pluginsLegacy key can
	// be removed. It was originally named "plugins", then renamed "pluginsLegacy" so as not to conflict
	// with the new "plugins" key used for the new plugin system.
	pluginsLegacy: {},
	provisionalNoteIds: [],
	editorNoteStatuses: {},
	isInsertingNotes: false,
};

for (const additionalReducer of additionalReducers) {
	defaultState[additionalReducer.stateRootKey] = additionalReducer.defaultState;
}

const MAX_HISTORY = 200;

const stateUtils = {};

const derivedStateCache_ = {};

// Allows, for a given state, to return the same derived
// objects, to prevent unecessary updates on calling components.
const cacheEnabledOutput = (key, output) => {
	key = `${key}_${JSON.stringify(output)}`;
	if (derivedStateCache_[key]) return derivedStateCache_[key];

	derivedStateCache_[key] = output;
	return derivedStateCache_[key];
};

stateUtils.hasOneSelectedNote = function(state) {
	return state.selectedNoteIds.length === 1;
};

stateUtils.notesOrder = function(stateSettings) {
	if (stateSettings['notes.sortOrder.field'] === 'order') {
		return cacheEnabledOutput('notesOrder', [
			{
				by: 'order',
				dir: 'DESC',
			},
			{
				by: 'user_created_time',
				dir: 'DESC',
			},
		]);
	} else {
		return cacheEnabledOutput('notesOrder', [
			{
				by: stateSettings['notes.sortOrder.field'],
				dir: stateSettings['notes.sortOrder.reverse'] ? 'DESC' : 'ASC',
			},
		]);
	}
};

stateUtils.foldersOrder = function(stateSettings) {
	return cacheEnabledOutput('foldersOrder', [
		{
			by: stateSettings['folders.sortOrder.field'],
			dir: stateSettings['folders.sortOrder.reverse'] ? 'DESC' : 'ASC',
		},
	]);
};

stateUtils.hasNotesBeingSaved = function(state) {
	for (const id in state.editorNoteStatuses) {
		if (state.editorNoteStatuses[id] === 'saving') return true;
	}
	return false;
};

stateUtils.parentItem = function(state) {
	const t = state.notesParentType;
	let id = null;
	if (t === 'Folder') id = state.selectedFolderId;
	if (t === 'Tag') id = state.selectedTagId;
	if (t === 'Search') id = state.selectedSearchId;
	if (!t || !id) return null;
	return { type: t, id: id };
};

stateUtils.lastSelectedNoteIds = function(state) {
	const parent = stateUtils.parentItem(state);
	if (!parent) return [];
	const output = state.lastSelectedNotesIds[parent.type][parent.id];
	return output ? output : [];
};

stateUtils.getCurrentNote = function(state) {
	const selectedNoteIds = state.selectedNoteIds;
	const notes = state.notes;
	if (selectedNoteIds != null && selectedNoteIds.length > 0) {
		const currNote = notes.find(note => note.id === selectedNoteIds[0]);
		if (currNote != null) {
			return {
				id: currNote.id,
				parent_id: currNote.parent_id,
				notesParentType: state.notesParentType,
				selectedFolderId: state.selectedFolderId,
				selectedTagId: state.selectedTagId,
				selectedSearchId: state.selectedSearchId,
				searches: state.searches,
				selectedSmartFilterId: state.selectedSmartFilterId,
			};
		}
	}
	return null;
};

function arrayHasEncryptedItems(array) {
	for (let i = 0; i < array.length; i++) {
		if (array[i].encryption_applied) return true;
	}
	return false;
}

function stateHasEncryptedItems(state) {
	if (arrayHasEncryptedItems(state.notes)) return true;
	if (arrayHasEncryptedItems(state.folders)) return true;
	if (arrayHasEncryptedItems(state.tags)) return true;
	return false;
}

function folderSetCollapsed(state, action) {
	const collapsedFolderIds = state.collapsedFolderIds.slice();
	const idx = collapsedFolderIds.indexOf(action.id);

	if (action.collapsed) {
		if (idx >= 0) return state;
		collapsedFolderIds.push(action.id);
	} else {
		if (idx < 0) return state;
		collapsedFolderIds.splice(idx, 1);
	}

	const newState = Object.assign({}, state);
	newState.collapsedFolderIds = collapsedFolderIds;
	return newState;
}

function removeAdjacentDuplicates(items) {
	return items.filter((item, idx) => (idx >= 1) ? items[idx - 1].id !== item.id : true);
}

// When deleting a note, tag or folder
function handleItemDelete(state, action) {
	const map = {
		FOLDER_DELETE: ['folders', 'selectedFolderId', true],
		NOTE_DELETE: ['notes', 'selectedNoteIds', false],
		TAG_DELETE: ['tags', 'selectedTagId', true],
		SEARCH_DELETE: ['searches', 'selectedSearchId', true],
	};

	const listKey = map[action.type][0];
	const selectedItemKey = map[action.type][1];
	const isSingular = map[action.type][2];

	const selectedItemKeys = isSingular ? [state[selectedItemKey]] : state[selectedItemKey];
	const isSelected = selectedItemKeys.includes(action.id);

	const items = state[listKey];
	const newItems = [];
	let newSelectedIndexes = [];

	for (let i = 0; i < items.length; i++) {
		const item = items[i];
		if (isSelected) {
			// the selected item is deleted so select the following item
			// if multiple items are selected then just use the first one
			if (selectedItemKeys[0] == item.id) {
				newSelectedIndexes.push(newItems.length);
			}
		} else {
			// the selected item/s is not deleted so keep it selected
			if (selectedItemKeys.includes(item.id)) {
				newSelectedIndexes.push(newItems.length);
			}
		}
		if (item.id == action.id) {
			continue;
		}
		newItems.push(item);
	}

	if (newItems.length == 0) {
		newSelectedIndexes = []; // no remaining items so no selection

	}  else if (newSelectedIndexes.length == 0) {
		newSelectedIndexes.push(0); // no selection exists so select the top

	} else {
		// when the items at end of list are deleted then select the end
		for (let i = 0; i < newSelectedIndexes.length; i++) {
			if (newSelectedIndexes[i] >= newItems.length) {
				newSelectedIndexes = [newItems.length - 1];
				break;
			}
		}
	}

	const newState = Object.assign({}, state);
	newState[listKey] = newItems;

	const newIds = [];
	for (let i = 0; i < newSelectedIndexes.length; i++) {
		newIds.push(newItems[newSelectedIndexes[i]].id);
	}
	newState[selectedItemKey] = isSingular ? newIds[0] : newIds;

	if ((newIds.length == 0) && newState.notesParentType !== 'Folder') {
		newState.notesParentType = 'Folder';
	}

	return newState;
}

function updateOneItem(state, action, keyName = '') {
	let itemsKey = null;
	if (keyName) { itemsKey = keyName; } else {
		if (action.type === 'TAG_UPDATE_ONE') itemsKey = 'tags';
		if (action.type === 'FOLDER_UPDATE_ONE') itemsKey = 'folders';
		if (action.type === 'MASTERKEY_UPDATE_ONE') itemsKey = 'masterKeys';
	}

	const newItems = state[itemsKey].slice();
	const item = action.item;

	let found = false;
	for (let i = 0; i < newItems.length; i++) {
		const n = newItems[i];
		if (n.id == item.id) {
			newItems[i] = Object.assign({}, newItems[i], item);
			found = true;
			break;
		}
	}

	if (!found) newItems.push(item);

	const newState = Object.assign({}, state);

	newState[itemsKey] = newItems;

	return newState;
}

function defaultNotesParentType(state, exclusion) {
	let newNotesParentType = null;

	if (exclusion !== 'Folder' && state.selectedFolderId) {
		newNotesParentType = 'Folder';
	} else if (exclusion !== 'Tag' && state.selectedTagId) {
		newNotesParentType = 'Tag';
	} else if (exclusion !== 'Search' && state.selectedSearchId) {
		newNotesParentType = 'Search';
	}

	return newNotesParentType;
}

function changeSelectedFolder(state, action, options = null) {
	if (!options) options = {};
	const newState = Object.assign({}, state);
	newState.selectedFolderId = 'folderId' in action ? action.folderId : action.id;
	if (!newState.selectedFolderId) {
		newState.notesParentType = defaultNotesParentType(state, 'Folder');
	} else {
		newState.notesParentType = 'Folder';
	}

	if (newState.selectedFolderId === state.selectedFolderId && newState.notesParentType === state.notesParentType) return state;

	if (options.clearSelectedNoteIds) newState.selectedNoteIds = [];

	return newState;
}

function recordLastSelectedNoteIds(state, noteIds) {
	const newOnes = Object.assign({}, state.lastSelectedNotesIds);
	const parent = stateUtils.parentItem(state);
	if (!parent) return state;

	newOnes[parent.type][parent.id] = noteIds.slice();

	return Object.assign({}, state, {
		lastSelectedNotesIds: newOnes,
	});
}

function changeSelectedNotes(state, action, options = null) {
	if (!options) options = {};

	let noteIds = [];
	if (action.id) noteIds = [action.id];
	if (action.ids) noteIds = action.ids;
	if (action.noteId) noteIds = [action.noteId];

	let newState = Object.assign({}, state);

	if (action.type === 'NOTE_SELECT') {
		if (JSON.stringify(newState.selectedNoteIds) === JSON.stringify(noteIds)) return state;
		newState.selectedNoteIds = noteIds;
		newState.selectedNoteHash = action.hash ? action.hash : '';
	} else if (action.type === 'NOTE_SELECT_ADD') {
		if (!noteIds.length) return state;
		newState.selectedNoteIds = ArrayUtils.unique(newState.selectedNoteIds.concat(noteIds));
	} else if (action.type === 'NOTE_SELECT_REMOVE') {
		if (!noteIds.length) return state; // Nothing to unselect
		if (state.selectedNoteIds.length <= 1) return state; // Cannot unselect the last note

		const newSelectedNoteIds = [];
		for (let i = 0; i < newState.selectedNoteIds.length; i++) {
			const id = newState.selectedNoteIds[i];
			if (noteIds.indexOf(id) >= 0) continue;
			newSelectedNoteIds.push(id);
		}
		newState.selectedNoteIds = newSelectedNoteIds;
	} else if (action.type === 'NOTE_SELECT_TOGGLE') {
		if (!noteIds.length) return state;

		if (newState.selectedNoteIds.indexOf(noteIds[0]) >= 0) {
			newState = changeSelectedNotes(state, { type: 'NOTE_SELECT_REMOVE', id: noteIds[0] });
		} else {
			newState = changeSelectedNotes(state, { type: 'NOTE_SELECT_ADD', id: noteIds[0] });
		}
	} else {
		throw new Error('Unreachable');
	}

	newState = recordLastSelectedNoteIds(newState, newState.selectedNoteIds);

	return newState;
}

function removeItemFromArray(array, property, value) {
	for (let i = 0; i !== array.length; ++i) {
		const currentItem = array[i];
		if (currentItem[property] === value) {
			array.splice(i, 1);
			break;
		}
	}
	return array;
}

const getContextFromHistory = (ctx) => {
	const result = {};
	result.notesParentType = ctx.notesParentType;
	if (result.notesParentType === 'Folder') {
		result.selectedFolderId = ctx.selectedFolderId;
	} else if (result.notesParentType === 'Tag') {
		result.selectedTagId = ctx.selectedTagId;
	} else if (result.notesParentType === 'Search') {
		result.selectedSearchId = ctx.selectedSearchId;
		result.searches = ctx.searches;
	} else if (result.notesParentType === 'SmartFilter') {
		result.selectedSmartFilterId = ctx.selectedSmartFilterId;
	}
	return result;
};

function handleHistory(state, action) {
	let newState = Object.assign({}, state);
	let backwardHistoryNotes = newState.backwardHistoryNotes.slice();
	let forwardHistoryNotes = newState.forwardHistoryNotes.slice();
	const currentNote = stateUtils.getCurrentNote(state);
	switch (action.type) {
	case 'HISTORY_BACKWARD': {
		const note = backwardHistoryNotes[backwardHistoryNotes.length - 1];
		if (currentNote != null && (forwardHistoryNotes.length === 0 || currentNote.id != forwardHistoryNotes[forwardHistoryNotes.length - 1].id)) {
			forwardHistoryNotes = forwardHistoryNotes.concat(currentNote).slice(-MAX_HISTORY);
		}

		newState = changeSelectedFolder(newState, Object.assign({}, action, { type: 'FOLDER_SELECT', folderId: note.parent_id }));
		newState = changeSelectedNotes(newState, Object.assign({}, action, { type: 'NOTE_SELECT', noteId: note.id }));

		const ctx = backwardHistoryNotes[backwardHistoryNotes.length - 1];
		newState = Object.assign(newState, getContextFromHistory(ctx));

		backwardHistoryNotes.pop();
		break;
	}
	case 'HISTORY_FORWARD': {
		const note = forwardHistoryNotes[forwardHistoryNotes.length - 1];

		if (currentNote != null && (backwardHistoryNotes.length === 0 || currentNote.id != backwardHistoryNotes[backwardHistoryNotes.length - 1].id)) {
			backwardHistoryNotes = backwardHistoryNotes.concat(currentNote).slice(-MAX_HISTORY);
		}

		newState = changeSelectedFolder(newState, Object.assign({}, action, { type: 'FOLDER_SELECT', folderId: note.parent_id }));
		newState = changeSelectedNotes(newState, Object.assign({}, action, { type: 'NOTE_SELECT', noteId: note.id }));

		const ctx = forwardHistoryNotes[forwardHistoryNotes.length - 1];
		newState = Object.assign(newState, getContextFromHistory(ctx));


		forwardHistoryNotes.pop();
		break;
	}
	case 'NOTE_SELECT':
		if (currentNote != null &&  action.id != currentNote.id) {
			forwardHistoryNotes = [];
			backwardHistoryNotes = backwardHistoryNotes.concat(currentNote).slice(-MAX_HISTORY);
		}
		// History should be free from duplicates.
		if (backwardHistoryNotes != null && backwardHistoryNotes.length > 0 &&
						action.id === backwardHistoryNotes[backwardHistoryNotes.length - 1].id) {
			backwardHistoryNotes.pop();
		}
		break;
	case 'TAG_SELECT':
	case 'FOLDER_AND_NOTE_SELECT':
	case 'FOLDER_SELECT':
		if (currentNote != null) {
			forwardHistoryNotes = [];
			backwardHistoryNotes = backwardHistoryNotes.concat(currentNote).slice(-MAX_HISTORY);
		}
		break;
	case 'NOTE_UPDATE_ONE': {
		const modNote = action.note;

		backwardHistoryNotes = backwardHistoryNotes.map(note => {
			if (note.id === modNote.id) {
				return Object.assign({}, note, { parent_id: modNote.parent_id, selectedFolderId: modNote.parent_id });
			}
			return note;
		});

		forwardHistoryNotes = forwardHistoryNotes.map(note => {
			if (note.id === modNote.id) {
				return Object.assign({}, note, { parent_id: modNote.parent_id, selectedFolderId: modNote.parent_id });
			}
			return note;
		});

		break;
	}
	case 'SEARCH_UPDATE':
		if (currentNote != null && (backwardHistoryNotes.length === 0 ||
						backwardHistoryNotes[backwardHistoryNotes.length - 1].id != currentNote.id)) {
			forwardHistoryNotes = [];
			backwardHistoryNotes = backwardHistoryNotes.concat(currentNote).slice(-MAX_HISTORY);
		}
		break;
	case 'FOLDER_DELETE':
		backwardHistoryNotes = backwardHistoryNotes.filter(note => note.parent_id != action.id);
		forwardHistoryNotes = forwardHistoryNotes.filter(note => note.parent_id != action.id);

		backwardHistoryNotes = removeAdjacentDuplicates(backwardHistoryNotes);
		forwardHistoryNotes = removeAdjacentDuplicates(forwardHistoryNotes);
		break;
	case 'NOTE_DELETE': {
		backwardHistoryNotes = backwardHistoryNotes.filter(note => note.id != action.id);
		forwardHistoryNotes = forwardHistoryNotes.filter(note => note.id != action.id);

		backwardHistoryNotes = removeAdjacentDuplicates(backwardHistoryNotes);
		forwardHistoryNotes = removeAdjacentDuplicates(forwardHistoryNotes);

		// Fix the case where after deletion the currently selected note is also the latest in history
		const selectedNoteIds = newState.selectedNoteIds;
		if (selectedNoteIds.length && backwardHistoryNotes.length && backwardHistoryNotes[backwardHistoryNotes.length - 1].id === selectedNoteIds[0]) {
			backwardHistoryNotes = backwardHistoryNotes.slice(0, backwardHistoryNotes.length - 1);
		}
		if (selectedNoteIds.length && forwardHistoryNotes.length && forwardHistoryNotes[forwardHistoryNotes.length - 1].id === selectedNoteIds[0]) {
			forwardHistoryNotes = forwardHistoryNotes.slice(0, forwardHistoryNotes.length - 1);
		}
		break;
	}
	default:
		// console.log('Unknown action in history reducer.' ,action.type);
		return state;
	}

	newState.backwardHistoryNotes = backwardHistoryNotes;
	newState.forwardHistoryNotes = forwardHistoryNotes;
	return newState;
}

const reducer = (state = defaultState, action) => {
	// if (!['SIDE_MENU_OPEN_PERCENT'].includes(action.type)) console.info('Action', action.type);

	let newState = state;

	// NOTE_DELETE requires post processing
	if (action.type !== 'NOTE_DELETE') {
		newState = handleHistory(newState, action);
	}

	try {
		switch (action.type) {

		case 'NOTE_SELECT':
		case 'NOTE_SELECT_ADD':
		case 'NOTE_SELECT_REMOVE':
		case 'NOTE_SELECT_TOGGLE':
			newState = changeSelectedNotes(newState, action);
			break;
		case 'NOTE_SELECT_EXTEND':
			{
				newState = Object.assign({}, state);

				if (!newState.selectedNoteIds.length) {
					newState.selectedNoteIds = [action.id];
				} else {
					const selectRangeId1 = state.selectedNoteIds[state.selectedNoteIds.length - 1];
					const selectRangeId2 = action.id;
					if (selectRangeId1 === selectRangeId2) return state;

					const newSelectedNoteIds = state.selectedNoteIds.slice();
					let selectionStarted = false;
					for (let i = 0; i < state.notes.length; i++) {
						const id = state.notes[i].id;

						if (!selectionStarted && (id === selectRangeId1 || id === selectRangeId2)) {
							selectionStarted = true;
							if (newSelectedNoteIds.indexOf(id) < 0) newSelectedNoteIds.push(id);
							continue;
						} else if (selectionStarted && (id === selectRangeId1 || id === selectRangeId2)) {
							if (newSelectedNoteIds.indexOf(id) < 0) newSelectedNoteIds.push(id);
							break;
						}

						if (selectionStarted && newSelectedNoteIds.indexOf(id) < 0) {
							newSelectedNoteIds.push(id);
						}
					}
					newState.selectedNoteIds = newSelectedNoteIds;
				}
			}
			break;

		case 'NOTE_SELECT_ALL':
			newState = Object.assign({}, state);
			newState.selectedNoteIds = newState.notes.map(n => n.id);
			break;

		case 'NOTE_SELECT_ALL_TOGGLE': {
			newState = Object.assign({}, state);
			const allSelected = state.notes.every(n => state.selectedNoteIds.includes(n.id));
			if (allSelected) {
				newState.selectedNoteIds = [];
			} else {
				newState.selectedNoteIds = newState.notes.map(n => n.id);
			}
			break;
		}

		case 'SMART_FILTER_SELECT':
			newState = Object.assign({}, state);
			newState.notesParentType = 'SmartFilter';
			newState.selectedSmartFilterId = action.id;
			break;

		case 'FOLDER_SELECT':
			newState = changeSelectedFolder(newState, action, { clearSelectedNoteIds: true });
			break;

		case 'FOLDER_AND_NOTE_SELECT':
			{
				newState = changeSelectedFolder(newState, action);
				const noteSelectAction = Object.assign({}, action, { type: 'NOTE_SELECT' });
				newState = changeSelectedNotes(newState, noteSelectAction);
			}
			break;

		case 'SETTING_UPDATE_ALL':
			newState = Object.assign({}, state);
			newState.settings = action.settings;
			break;

		case 'SETTING_UPDATE_ONE':
			{
				newState = Object.assign({}, state);
				const newSettings = Object.assign({}, state.settings);
				newSettings[action.key] = action.value;
				newState.settings = newSettings;
			}
			break;

		case 'NOTE_PROVISIONAL_FLAG_CLEAR':
			{
				const newIds = ArrayUtils.removeElement(state.provisionalNoteIds, action.id);
				if (newIds !== state.provisionalNoteIds) {
					newState = Object.assign({}, state, { provisionalNoteIds: newIds });
				}
			}
			break;


			// Replace all the notes with the provided array
		case 'NOTE_UPDATE_ALL':
			newState = Object.assign({}, state);
			newState.notes = action.notes;
			newState.notesSource = action.notesSource;
			break;

			// Insert the note into the note list if it's new, or
			// update it within the note array if it already exists.
		case 'NOTE_UPDATE_ONE':
			{
				const modNote = action.note;
				const isViewingAllNotes = (state.notesParentType === 'SmartFilter' && state.selectedSmartFilterId === ALL_NOTES_FILTER_ID);
				const isViewingConflictFolder = state.notesParentType === 'Folder' && state.selectedFolderId === Folder.conflictFolderId();

				const noteIsInFolder = function(note, folderId) {
					if (note.is_conflict && isViewingConflictFolder) return true;
					if (!('parent_id' in modNote) || note.parent_id == folderId) return true;
					return false;
				};

				let movedNotePreviousIndex = 0;
				let noteFolderHasChanged = false;
				let newNotes = state.notes.slice();
				let found = false;
				for (let i = 0; i < newNotes.length; i++) {
					const n = newNotes[i];
					if (n.id == modNote.id) {
						// Note is still in the same folder
						if (isViewingAllNotes || noteIsInFolder(modNote, n.parent_id)) {
							// Merge the properties that have changed (in modNote) into
							// the object we already have.
							newNotes[i] = Object.assign({}, newNotes[i]);

							for (const n in modNote) {
								if (!modNote.hasOwnProperty(n)) continue;
								newNotes[i][n] = modNote[n];
							}
						} else {
							// Note has moved to a different folder
							newNotes.splice(i, 1);
							noteFolderHasChanged = true;
							movedNotePreviousIndex = i;
						}
						found = true;
						break;
					}
				}

				// Note was not found - if the current folder is the same as the note folder,
				// add it to it.
				if (!found) {
					if (isViewingAllNotes || noteIsInFolder(modNote, state.selectedFolderId)) {
						newNotes.push(modNote);
					}
				}

				// newNotes = Note.sortNotes(newNotes, state.notesOrder, newState.settings.uncompletedTodosOnTop);
				newNotes = Note.sortNotes(newNotes, stateUtils.notesOrder(state.settings), newState.settings.uncompletedTodosOnTop);
				newState = Object.assign({}, state);
				newState.notes = newNotes;

				if (noteFolderHasChanged) {
					let newIndex = movedNotePreviousIndex;
					if (newIndex >= newNotes.length) newIndex = newNotes.length - 1;
					if (!newNotes.length) newIndex = -1;
					newState.selectedNoteIds = newIndex >= 0 ? [newNotes[newIndex].id] : [];
				}


				if (action.provisional) {
					newState.provisionalNoteIds.push(modNote.id);
				} else {
					const idx = newState.provisionalNoteIds.indexOf(modNote.id);
					if (idx >= 0) {
						const t = newState.provisionalNoteIds.slice();
						t.splice(idx, 1);
						newState.provisionalNoteIds = t;
					}
				}
			}
			break;

		case 'NOTE_DELETE':

			{
				newState = handleItemDelete(state, action);

				const idx = newState.provisionalNoteIds.indexOf(action.id);
				if (idx >= 0) {
					const t = newState.provisionalNoteIds.slice();
					t.splice(idx, 1);
					newState.provisionalNoteIds = t;
				}
			}
			break;

		case 'NOTE_IS_INSERTING_NOTES':

			if (state.isInsertingNotes !== action.value) {
				newState = Object.assign({}, state);
				newState.isInsertingNotes = action.value;
			}
			break;

		case 'TAG_DELETE':
			newState = handleItemDelete(state, action);
			newState.selectedNoteTags = removeItemFromArray(newState.selectedNoteTags.splice(0), 'id', action.id);
			break;

		case 'FOLDER_UPDATE_ALL':
			newState = Object.assign({}, state);
			newState.folders = action.items;
			break;

		case 'FOLDER_SET_COLLAPSED':
			newState = folderSetCollapsed(state, action);
			break;

		case 'FOLDER_TOGGLE':
			if (state.collapsedFolderIds.indexOf(action.id) >= 0) {
				newState = folderSetCollapsed(state, Object.assign({ collapsed: false }, action));
			} else {
				newState = folderSetCollapsed(state, Object.assign({ collapsed: true }, action));
			}
			break;

		case 'FOLDER_SET_COLLAPSED_ALL':
			newState = Object.assign({}, state);
			newState.collapsedFolderIds = action.ids.slice();
			break;

		case 'TAG_UPDATE_ALL':
			newState = Object.assign({}, state);
			newState.tags = action.items;
			break;

		case 'TAG_SELECT':
			newState.selectedTagId = action.id;
			if (!action.id) {
				newState.notesParentType = defaultNotesParentType(state, 'Tag');
			} else {
				newState.notesParentType = 'Tag';
			}
			newState.selectedNoteIds = [];
			break;

		case 'TAG_UPDATE_ONE':
			{
				// We only want to update the selected note tags if the tag belongs to the currently open note
				const selectedNoteHasTag = !!state.selectedNoteTags.find(tag => tag.id === action.item.id);
				newState = updateOneItem(state, action);
				if (selectedNoteHasTag) newState = updateOneItem(newState, action, 'selectedNoteTags');
			}
			break;

		case 'NOTE_TAG_REMOVE':
			{
				newState = updateOneItem(state, action, 'tags');
				const tagRemoved = action.item;
				newState.selectedNoteTags = removeItemFromArray(newState.selectedNoteTags.splice(0), 'id', tagRemoved.id);
			}
			break;

		case 'EDITOR_NOTE_STATUS_SET':

			{
				const newStatuses = Object.assign({}, state.editorNoteStatuses);
				newStatuses[action.id] = action.status;
				newState = Object.assign({}, state, { editorNoteStatuses: newStatuses });
			}
			break;

		case 'EDITOR_NOTE_STATUS_REMOVE':

			{
				const newStatuses = Object.assign({}, state.editorNoteStatuses);
				delete newStatuses[action.id];
				newState = Object.assign({}, state, { editorNoteStatuses: newStatuses });
			}
			break;

		case 'FOLDER_UPDATE_ONE':
		case 'MASTERKEY_UPDATE_ONE':
			newState = updateOneItem(state, action);
			break;

		case 'FOLDER_DELETE':
			newState = handleItemDelete(newState, action);
			break;

		case 'MASTERKEY_UPDATE_ALL':
			newState = Object.assign({}, state);
			newState.masterKeys = action.items;
			break;

		case 'MASTERKEY_SET_NOT_LOADED':
			newState = Object.assign({}, state);
			newState.notLoadedMasterKeys = action.ids;
			break;

		case 'MASTERKEY_ADD_NOT_LOADED':
			{
				if (state.notLoadedMasterKeys.indexOf(action.id) < 0) {
					newState = Object.assign({}, state);
					const keys = newState.notLoadedMasterKeys.slice();
					keys.push(action.id);
					newState.notLoadedMasterKeys = keys;
				}
			}
			break;

		case 'MASTERKEY_REMOVE_NOT_LOADED':
			{
				const ids = action.id ? [action.id] : action.ids;
				for (let i = 0; i < ids.length; i++) {
					const id = ids[i];
					const index = state.notLoadedMasterKeys.indexOf(id);
					if (index >= 0) {
						newState = Object.assign({}, state);
						const keys = newState.notLoadedMasterKeys.slice();
						keys.splice(index, 1);
						newState.notLoadedMasterKeys = keys;
					}
				}
			}
			break;

		case 'SYNC_STARTED':
			newState = Object.assign({}, state);
			newState.syncStarted = true;
			break;

		case 'SYNC_COMPLETED':
			newState = Object.assign({}, state);
			newState.syncStarted = false;
			break;

		case 'SYNC_REPORT_UPDATE':
			newState = Object.assign({}, state);
			newState.syncReport = action.report;
			break;

		case 'SEARCH_QUERY':
			newState = Object.assign({}, state);
			newState.searchQuery = action.query.trim();
			break;

		case 'SEARCH_ADD':
			{
				newState = Object.assign({}, state);
				const searches = newState.searches.slice();
				searches.push(action.search);
				newState.searches = searches;
			}
			break;

		case 'SEARCH_UPDATE':
			{
				const searches = newState.searches.slice();
				let found = false;
				for (let i = 0; i < searches.length; i++) {
					if (searches[i].id === action.search.id) {
						searches[i] = Object.assign({}, action.search);
						found = true;
						break;
					}
				}

				if (!found) searches.push(action.search);

				if (!action.search.query_pattern) {
					newState.notesParentType = defaultNotesParentType(state, 'Search');
				} else {
					newState.notesParentType = 'Search';
				}

				newState.searches = searches;
			}
			break;

		case 'SEARCH_DELETE':
			newState = handleItemDelete(state, action);
			break;

		case 'SEARCH_SELECT':
			newState = Object.assign({}, state);
			newState.selectedSearchId = action.id;
			if (!action.id) {
				newState.notesParentType = defaultNotesParentType(state, 'Search');
			} else {
				newState.notesParentType = 'Search';
			}
			newState.selectedNoteIds = [];
			break;

		case 'APP_STATE_SET':
			newState = Object.assign({}, state);
			newState.appState = action.state;
			break;

		case 'SYNC_HAS_DISABLED_SYNC_ITEMS':
			newState = Object.assign({}, state);
			newState.hasDisabledSyncItems = true;
			break;

		case 'ENCRYPTION_HAS_DISABLED_ITEMS':
			newState = Object.assign({}, state);
			newState.hasDisabledEncryptionItems = action.value;
			break;

		case 'CLIPPER_SERVER_SET':
			{
				newState = Object.assign({}, state);
				const clipperServer = Object.assign({}, newState.clipperServer);
				if ('startState' in action) clipperServer.startState = action.startState;
				if ('port' in action) clipperServer.port = action.port;
				newState.clipperServer = clipperServer;
			}
			break;

		case 'DECRYPTION_WORKER_SET':
			{
				newState = Object.assign({}, state);
				const decryptionWorker = Object.assign({}, newState.decryptionWorker);
				for (const n in action) {
					if (!action.hasOwnProperty(n) || n === 'type') continue;
					decryptionWorker[n] = action[n];
				}
				newState.decryptionWorker = decryptionWorker;
			}
			break;

		case 'RESOURCE_FETCHER_SET':
			{
				newState = Object.assign({}, state);
				const rf = Object.assign({}, action);
				delete rf.type;
				newState.resourceFetcher = rf;
			}
			break;

		case 'LOAD_CUSTOM_CSS':
			newState = Object.assign({}, state);
			newState.customCss = action.css;
			break;

		case 'TEMPLATE_UPDATE_ALL':
			newState = Object.assign({}, state);
			newState.templates = action.templates;
			break;

		case 'SET_NOTE_TAGS':
			newState = Object.assign({}, state);
			newState.selectedNoteTags = action.items;
			break;

		case 'PLUGINLEGACY_DIALOG_SET':
			{
				if (!action.pluginName) throw new Error('action.pluginName not specified');
				newState = Object.assign({}, state);
				const newPluginsLegacy = Object.assign({}, newState.pluginsLegacy);
				const newPlugin = newState.pluginsLegacy[action.pluginName] ? Object.assign({}, newState.pluginsLegacy[action.pluginName]) : {};
				if ('open' in action) newPlugin.dialogOpen = action.open;
				newPluginsLegacy[action.pluginName] = newPlugin;
				newState.pluginsLegacy = newPluginsLegacy;
			}
			break;
		}
	} catch (error) {
		error.message = `In reducer: ${error.message} Action: ${JSON.stringify(action)}`;
		throw error;
	}

	if (action.type.indexOf('NOTE_UPDATE') === 0 || action.type.indexOf('FOLDER_UPDATE') === 0 || action.type.indexOf('TAG_UPDATE') === 0) {
		newState = Object.assign({}, newState);
		newState.hasEncryptedItems = stateHasEncryptedItems(newState);
	}

	if (action.type === 'NOTE_DELETE') {
		newState = handleHistory(newState, action);
	}

<<<<<<< HEAD
	for (const additionalReducer of additionalReducers) {
		newState = additionalReducer.reducer(newState, action);
	}
=======
	CommandService.instance().scheduleMapStateToProps(newState);
>>>>>>> 425c1763

	return newState;
};

module.exports = { reducer, defaultState, stateUtils, MAX_HISTORY };<|MERGE_RESOLUTION|>--- conflicted
+++ resolved
@@ -1037,13 +1037,11 @@
 		newState = handleHistory(newState, action);
 	}
 
-<<<<<<< HEAD
+	CommandService.instance().scheduleMapStateToProps(newState);
+
 	for (const additionalReducer of additionalReducers) {
 		newState = additionalReducer.reducer(newState, action);
 	}
-=======
-	CommandService.instance().scheduleMapStateToProps(newState);
->>>>>>> 425c1763
 
 	return newState;
 };
