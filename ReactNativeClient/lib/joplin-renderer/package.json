{
  "name": "joplin-renderer",
  "version": "1.0.8",
  "description": "The Joplin note renderer, used the mobile and desktop application",
  "repository": "https://github.com/laurent22/joplin/tree/dev/ReactNativeClient/lib/joplin-renderer",
  "main": "index.js",
  "scripts": {
    "test": "jasmine --config=tests/support/jasmine.json",
    "buildAssets": "node Tools/buildAssets.js",
    "postinstall": "npm run buildAssets"
  },
  "author": "",
  "license": "MIT",
  "devDependencies": {
    "jasmine": "^3.5.0"
  },
  "dependencies": {
    "base-64": "^0.1.0",
    "font-awesome-filetypes": "^2.1.0",
    "fs-extra": "^8.1.0",
    "highlight.js": "10.1.1",
    "html-entities": "^1.2.1",
    "json-stringify-safe": "^5.0.1",
    "katex": "^0.12.0",
    "markdown-it": "^10.0.0",
    "markdown-it-abbr": "^1.0.4",
    "markdown-it-anchor": "^5.2.5",
    "markdown-it-deflist": "^2.0.3",
    "markdown-it-emoji": "^1.4.0",
    "markdown-it-expand-tabs": "^1.0.13",
    "markdown-it-footnote": "^3.0.2",
    "markdown-it-ins": "^3.0.0",
    "markdown-it-mark": "^3.0.0",
    "markdown-it-multimd-table": "^4.0.1",
    "markdown-it-sub": "^1.0.0",
    "markdown-it-sup": "^1.0.0",
    "markdown-it-toc-done-right": "^4.1.0",
    "md5": "^2.2.1",
    "memory-cache": "^0.2.0",
<<<<<<< HEAD
    "mermaid": "^8.8.1",
    "slug": "^3.3.4"
=======
    "mermaid": "^8.8.0",
    "slug": "^3.5.0"
>>>>>>> b66be793
  }
}<|MERGE_RESOLUTION|>--- conflicted
+++ resolved
@@ -37,12 +37,7 @@
     "markdown-it-toc-done-right": "^4.1.0",
     "md5": "^2.2.1",
     "memory-cache": "^0.2.0",
-<<<<<<< HEAD
     "mermaid": "^8.8.1",
-    "slug": "^3.3.4"
-=======
-    "mermaid": "^8.8.0",
     "slug": "^3.5.0"
->>>>>>> b66be793
   }
 }