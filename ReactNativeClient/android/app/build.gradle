apply plugin: "com.android.application"

import com.android.build.OutputFile

/**
 * The react.gradle file registers a task for each build variant (e.g. bundleDebugJsAndAssets
 * and bundleReleaseJsAndAssets).
 * These basically call `react-native bundle` with the correct arguments during the Android build
 * cycle. By default, bundleDebugJsAndAssets is skipped, as in debug/dev mode we prefer to load the
 * bundle directly from the development server. Below you can see all the possible configurations
 * and their defaults. If you decide to add a configuration block, make sure to add it before the
 * `apply from: "../../node_modules/react-native/react.gradle"` line.
 *
 * project.ext.react = [
 *   // the name of the generated asset file containing your JS bundle
 *   bundleAssetName: "index.android.bundle",
 *
 *   // the entry file for bundle generation
 *   entryFile: "index.android.js",
 *
 *   // whether to bundle JS and assets in debug mode
 *   bundleInDebug: false,
 *
 *   // whether to bundle JS and assets in release mode
 *   bundleInRelease: true,
 *
 *   // whether to bundle JS and assets in another build variant (if configured).
 *   // See http://tools.android.com/tech-docs/new-build-system/user-guide#TOC-Build-Variants
 *   // The configuration property can be in the following formats
 *   //         'bundleIn${productFlavor}${buildType}'
 *   //         'bundleIn${buildType}'
 *   // bundleInFreeDebug: true,
 *   // bundleInPaidRelease: true,
 *   // bundleInBeta: true,
 *
 *   // the root of your project, i.e. where "package.json" lives
 *   root: "../../",
 *
 *   // where to put the JS bundle asset in debug mode
 *   jsBundleDirDebug: "$buildDir/intermediates/assets/debug",
 *
 *   // where to put the JS bundle asset in release mode
 *   jsBundleDirRelease: "$buildDir/intermediates/assets/release",
 *
 *   // where to put drawable resources / React Native assets, e.g. the ones you use via
 *   // require('./image.png')), in debug mode
 *   resourcesDirDebug: "$buildDir/intermediates/res/merged/debug",
 *
 *   // where to put drawable resources / React Native assets, e.g. the ones you use via
 *   // require('./image.png')), in release mode
 *   resourcesDirRelease: "$buildDir/intermediates/res/merged/release",
 *
 *   // by default the gradle tasks are skipped if none of the JS files or assets change; this means
 *   // that we don't look at files in android/ or ios/ to determine whether the tasks are up to
 *   // date; if you have any other folders that you want to ignore for performance reasons (gradle
 *   // indexes the entire tree), add them here. Alternatively, if you have JS files in android/
 *   // for example, you might want to remove it from here.
 *   inputExcludes: ["android/**", "ios/**"],
 *
 *   // override which node gets called and with what additional arguments
 *   nodeExecutableAndArgs: ["node"],
 *
 *   // supply additional arguments to the packager
 *   extraPackagerArgs: []
 * ]
 */

apply from: "../../node_modules/react-native/react.gradle"

/**
 * Set this to true to create two separate APKs instead of one:
 *   - An APK that only works on ARM devices
 *   - An APK that only works on x86 devices
 * The advantage is the size of the APK is reduced by about 4MB.
 * Upload all the APKs to the Play Store and people will download
 * the correct one based on the CPU architecture of their device.
 */
def enableSeparateBuildPerCPUArchitecture = false

/**
 * Run Proguard to shrink the Java bytecode in release builds.
 */
def enableProguardInReleaseBuilds = false

android {
	compileSdkVersion 23
	buildToolsVersion "23.0.1"

	defaultConfig {
		applicationId "net.cozic.joplin"
		minSdkVersion 16
		targetSdkVersion 22
<<<<<<< HEAD
		versionCode 2097277
		versionName "1.0.99"
=======
		versionCode 2097281
		versionName "1.0.103"
>>>>>>> 7a985c2c
		ndk {
			abiFilters "armeabi-v7a", "x86"
		}
	}
	splits {
		abi {
			reset()
			enable enableSeparateBuildPerCPUArchitecture
			universalApk false  // If true, also generate a universal APK
			include "armeabi-v7a", "x86"
		}
	}
	signingConfigs {
		release {
			if (project.hasProperty('JOPLIN_RELEASE_STORE_FILE')) {
				storeFile file(JOPLIN_RELEASE_STORE_FILE)
				storePassword JOPLIN_RELEASE_STORE_PASSWORD
				keyAlias JOPLIN_RELEASE_KEY_ALIAS
				keyPassword JOPLIN_RELEASE_KEY_PASSWORD
			}
		}
	}
	buildTypes {
		release {
			minifyEnabled enableProguardInReleaseBuilds
			proguardFiles getDefaultProguardFile("proguard-android.txt"), "proguard-rules.pro"
			signingConfig signingConfigs.release
		}
	}
	// applicationVariants are e.g. debug, release
	applicationVariants.all { variant ->
		variant.outputs.each { output ->
			// For each separate APK per architecture, set a unique version code as described here:
			// http://tools.android.com/tech-docs/new-build-system/user-guide/apk-splits
			def versionCodes = ["armeabi-v7a":1, "x86":2]
			def abi = output.getFilter(OutputFile.ABI)
			if (abi != null) {  // null for the universal-debug, universal-release variants
				output.versionCodeOverride =
						versionCodes.get(abi) * 1048576 + defaultConfig.versionCode
			}
		}
	}
}

dependencies {
	compile project(':react-native-securerandom')
	compile project(':react-native-push-notification')
	compile project(':react-native-fs')
	compile project(':react-native-image-picker')
	compile project(':react-native-vector-icons')
	compile project(':react-native-fs')
	compile fileTree(dir: "libs", include: ["*.jar"])
	compile "com.android.support:appcompat-v7:23.0.1"
	compile "com.facebook.react:react-native:+"  // From node_modules
	compile project(':react-native-sqlite-storage')
	compile project(':react-native-fetch-blob')
	compile project(':react-native-document-picker')
	compile project(':react-native-image-resizer')
}

// Run this once to be able to run the application with BUCK
// puts all compile dependencies into folder libs for BUCK to use
task copyDownloadableDepsToLibs(type: Copy) {
	from configurations.compile
	into 'libs'
}

apply from: "../../node_modules/react-native-vector-icons/fonts.gradle"<|MERGE_RESOLUTION|>--- conflicted
+++ resolved
@@ -90,13 +90,8 @@
 		applicationId "net.cozic.joplin"
 		minSdkVersion 16
 		targetSdkVersion 22
-<<<<<<< HEAD
-		versionCode 2097277
-		versionName "1.0.99"
-=======
 		versionCode 2097281
 		versionName "1.0.103"
->>>>>>> 7a985c2c
 		ndk {
 			abiFilters "armeabi-v7a", "x86"
 		}
