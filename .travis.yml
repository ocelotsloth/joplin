--- conflicted
+++ resolved
@@ -60,15 +60,20 @@
     npm install
     cd ..
 
-<<<<<<< HEAD
     # Run Joplin core test units
-    cd ../CliClient
-=======
-    # Run test units
     cd CliClient
->>>>>>> 637a4dc1
     npm install
     ./run_test.sh
+    testResult=$?
+    if [ $testResult -ne 0 ]; then
+      exit $testResult
+    fi
+    cd ..
+
+    # Run Joplin API test units
+    cd Server
+    npm install
+    npm run test
     testResult=$?
     if [ $testResult -ne 0 ]; then
       exit $testResult
@@ -95,25 +100,6 @@
       fi
     fi
 
-    # Run Joplin API test units
-    cd ../Server
-    npm install
-    npm run test
-    testResult=$?
-    if [ $testResult -ne 0 ]; then
-      exit $testResult
-    fi
-
-    # Find out if we should run the build or not. Electron-builder gets stuck when
-    # builing PRs so we disable it in this case. The Linux build should provide
-    # enough info if the app builds or not.
-    # https://github.com/electron-userland/electron-builder/issues/4263
-    if [ "$TRAVIS_PULL_REQUEST" != "false" ]; then
-      if [ "$TRAVIS_OS_NAME" == "osx" ]; then
-        exit 0
-      fi
-    fi
-
     # Prepare the Electron app and build it
     cd ElectronClient/app
     rsync -aP --delete ../../ReactNativeClient/lib/ lib/
